// Copyright 2024 RisingWave Labs
//
// Licensed under the Apache License, Version 2.0 (the "License");
// you may not use this file except in compliance with the License.
// You may obtain a copy of the License at
//
//     http://www.apache.org/licenses/LICENSE-2.0
//
// Unless required by applicable law or agreed to in writing, software
// distributed under the License is distributed on an "AS IS" BASIS,
// WITHOUT WARRANTIES OR CONDITIONS OF ANY KIND, either express or implied.
// See the License for the specific language governing permissions and
// limitations under the License.

use std::time::Duration;

use risingwave_pb::meta::subscribe_response::Info;
use risingwave_pb::meta::{SubscribeResponse, SubscribeType};
use risingwave_rpc_client::error::RpcError;
use risingwave_rpc_client::MetaClient;
use thiserror_ext::AsReport;
use tokio::task::JoinHandle;
use tonic::{Status, Streaming};

pub trait SubscribeTypeEnum {
    fn subscribe_type() -> SubscribeType;
}

pub struct SubscribeFrontend {}
impl SubscribeTypeEnum for SubscribeFrontend {
    fn subscribe_type() -> SubscribeType {
        SubscribeType::Frontend
    }
}

pub struct SubscribeHummock {}
impl SubscribeTypeEnum for SubscribeHummock {
    fn subscribe_type() -> SubscribeType {
        SubscribeType::Hummock
    }
}

pub struct SubscribeCompactor {}
impl SubscribeTypeEnum for SubscribeCompactor {
    fn subscribe_type() -> SubscribeType {
        SubscribeType::Compactor
    }
}

pub struct SubscribeCompute {}
impl SubscribeTypeEnum for SubscribeCompute {
    fn subscribe_type() -> SubscribeType {
        SubscribeType::Compute
    }
}

/// `ObserverManager` is used to update data based on notification from meta.
/// Call `start` to spawn a new asynchronous task
/// We can write the notification logic by implementing `ObserverNodeImpl`.
pub struct ObserverManager<T: NotificationClient, S: ObserverState> {
    rx: T::Channel,
    client: T,
    observer_states: S,
}

pub trait ObserverState: Send + 'static {
    type SubscribeType: SubscribeTypeEnum;
    /// modify data after receiving notification from meta
    fn handle_notification(&mut self, resp: SubscribeResponse);

    /// Initialize data from the meta. It will be called at start or resubscribe
    fn handle_initialization_notification(&mut self, resp: SubscribeResponse);
}

impl<S: ObserverState> ObserverManager<RpcNotificationClient, S> {
    pub async fn new_with_meta_client(meta_client: MetaClient, observer_states: S) -> Self {
        let client = RpcNotificationClient { meta_client };
        Self::new(client, observer_states).await
    }
}

/// Error type for [`ObserverManager`].
#[derive(thiserror::Error, Debug)]
pub enum ObserverError {
    #[error("notification channel closed")]
    ChannelClosed,

    #[error(transparent)]
    Rpc(
        #[from]
        #[backtrace]
        RpcError,
    ),
}

impl From<tonic::Status> for ObserverError {
    fn from(status: tonic::Status) -> Self {
        Self::Rpc(RpcError::from_meta_status(status))
    }
}

impl<T, S> ObserverManager<T, S>
where
    T: NotificationClient,
    S: ObserverState,
{
    pub async fn new(client: T, observer_states: S) -> Self {
        let rx = client
            .subscribe(S::SubscribeType::subscribe_type())
            .await
            .unwrap();
        Self {
            rx,
            client,
            observer_states,
        }
    }

    async fn wait_init_notification(&mut self) -> Result<(), ObserverError> {
        let mut notification_vec = Vec::new();
        let init_notification = loop {
            // notification before init notification must be received successfully.
            match self.rx.message().await? {
                Some(notification) => {
                    if !matches!(notification.info.as_ref().unwrap(), &Info::Snapshot(_)) {
                        notification_vec.push(notification);
                    } else {
                        break notification;
                    }
                }
                None => return Err(ObserverError::ChannelClosed),
            }
        };

        let Info::Snapshot(info) = init_notification.info.as_ref().unwrap() else {
            unreachable!();
        };

        notification_vec.retain_mut(|notification| match notification.info.as_ref().unwrap() {
            Info::Database(_)
            | Info::Schema(_)
            | Info::RelationGroup(_)
            | Info::User(_)
            | Info::Connection(_)
            | Info::Function(_) => {
                notification.version > info.version.as_ref().unwrap().catalog_version
            }
            Info::Node(_) => {
                notification.version > info.version.as_ref().unwrap().worker_node_version
            }
            Info::HummockVersionDeltas(version_delta) => {
                version_delta.version_deltas[0].id > info.hummock_version.as_ref().unwrap().id
            }
            Info::HummockSnapshot(_) => true,
            Info::MetaBackupManifestId(_) => true,
<<<<<<< HEAD
            Info::SystemParams(_) => true,
=======
            Info::SystemParams(_) | Info::SessionParam(_) => true,
            Info::ServingParallelUnitMappings(_) => true,
>>>>>>> 4ba80c90
            Info::Snapshot(_) | Info::HummockWriteLimits(_) => unreachable!(),
            Info::HummockStats(_) => true,
            Info::Recovery(_) => true,
            Info::StreamingWorkerMapping(_) => {
                notification.version
                    > info
                        .version
                        .as_ref()
                        .unwrap()
                        .streaming_worker_mapping_version
            }
            Info::ServingWorkerMappings(_) => true,
        });

        self.observer_states
            .handle_initialization_notification(init_notification);

        for notification in notification_vec {
            self.observer_states.handle_notification(notification);
        }

        Ok(())
    }

    /// `start` is used to spawn a new asynchronous task which receives meta's notification and
    /// call the `handle_initialization_notification` and `handle_notification` to update node data.
    pub async fn start(mut self) -> JoinHandle<()> {
        if let Err(err) = self.wait_init_notification().await {
            tracing::warn!(error = %err.as_report(), "Receives meta's notification err");
            self.re_subscribe().await;
        }

        tokio::spawn(async move {
            loop {
                match self.rx.message().await {
                    Ok(resp) => {
                        if resp.is_none() {
                            tracing::error!("Stream of notification terminated.");
                            self.re_subscribe().await;
                            continue;
                        }
                        self.observer_states.handle_notification(resp.unwrap());
                    }
                    Err(err) => {
                        tracing::warn!(error = %err.as_report(), "Receives meta's notification err");
                        self.re_subscribe().await;
                    }
                }
            }
        })
    }

    /// `re_subscribe` is used to re-subscribe to the meta's notification.
    async fn re_subscribe(&mut self) {
        loop {
            match self
                .client
                .subscribe(S::SubscribeType::subscribe_type())
                .await
            {
                Ok(rx) => {
                    tracing::debug!("re-subscribe success");
                    self.rx = rx;
                    if let Err(err) = self.wait_init_notification().await {
                        tracing::warn!(error = %err.as_report(), "Receives meta's notification err");
                        continue;
                    } else {
                        break;
                    }
                }
                Err(_) => {
                    tokio::time::sleep(RE_SUBSCRIBE_RETRY_INTERVAL).await;
                }
            }
        }
    }
}
const RE_SUBSCRIBE_RETRY_INTERVAL: Duration = Duration::from_millis(100);

#[async_trait::async_trait]
pub trait Channel: Send + 'static {
    type Item;
    async fn message(&mut self) -> std::result::Result<Option<Self::Item>, Status>;
}

#[async_trait::async_trait]
impl<T: Send + 'static> Channel for Streaming<T> {
    type Item = T;

    async fn message(&mut self) -> std::result::Result<Option<T>, Status> {
        self.message().await
    }
}

#[async_trait::async_trait]
pub trait NotificationClient: Send + Sync + 'static {
    type Channel: Channel<Item = SubscribeResponse>;
    async fn subscribe(
        &self,
        subscribe_type: SubscribeType,
    ) -> Result<Self::Channel, ObserverError>;
}

pub struct RpcNotificationClient {
    meta_client: MetaClient,
}

impl RpcNotificationClient {
    pub fn new(meta_client: MetaClient) -> Self {
        Self { meta_client }
    }
}

#[async_trait::async_trait]
impl NotificationClient for RpcNotificationClient {
    type Channel = Streaming<SubscribeResponse>;

    async fn subscribe(
        &self,
        subscribe_type: SubscribeType,
    ) -> Result<Self::Channel, ObserverError> {
        self.meta_client
            .subscribe(subscribe_type)
            .await
            .map_err(Into::into)
    }
}<|MERGE_RESOLUTION|>--- conflicted
+++ resolved
@@ -153,12 +153,7 @@
             }
             Info::HummockSnapshot(_) => true,
             Info::MetaBackupManifestId(_) => true,
-<<<<<<< HEAD
-            Info::SystemParams(_) => true,
-=======
             Info::SystemParams(_) | Info::SessionParam(_) => true,
-            Info::ServingParallelUnitMappings(_) => true,
->>>>>>> 4ba80c90
             Info::Snapshot(_) | Info::HummockWriteLimits(_) => unreachable!(),
             Info::HummockStats(_) => true,
             Info::Recovery(_) => true,
