// Copyright 2023 RisingWave Labs
//
// Licensed under the Apache License, Version 2.0 (the "License");
// you may not use this file except in compliance with the License.
// You may obtain a copy of the License at
//
//     http://www.apache.org/licenses/LICENSE-2.0
//
// Unless required by applicable law or agreed to in writing, software
// distributed under the License is distributed on an "AS IS" BASIS,
// WITHOUT WARRANTIES OR CONDITIONS OF ANY KIND, either express or implied.
// See the License for the specific language governing permissions and
// limitations under the License.

mod column;
mod internal_table;
mod physical_table;
mod schema;
pub mod test_utils;

use std::collections::HashMap;
use std::sync::Arc;

use async_trait::async_trait;
pub use column::*;
pub use internal_table::*;
use parse_display::Display;
pub use physical_table::*;
use risingwave_pb::catalog::HandleConflictBehavior as PbHandleConflictBehavior;
pub use schema::{test_utils as schema_test_utils, Field, FieldDisplay, Schema};

pub use crate::constants::hummock;
use crate::error::Result;
use crate::row::OwnedRow;
use crate::types::DataType;

/// The global version of the catalog.
pub type CatalogVersion = u64;

/// The version number of the per-table catalog.
pub type TableVersionId = u64;
/// The default version ID for a new table.
pub const INITIAL_TABLE_VERSION_ID: u64 = 0;

pub const DEFAULT_DATABASE_NAME: &str = "dev";
pub const DEFAULT_SCHEMA_NAME: &str = "public";
pub const PG_CATALOG_SCHEMA_NAME: &str = "pg_catalog";
pub const INFORMATION_SCHEMA_SCHEMA_NAME: &str = "information_schema";
pub const RW_CATALOG_SCHEMA_NAME: &str = "rw_catalog";
pub const RESERVED_PG_SCHEMA_PREFIX: &str = "pg_";
pub const DEFAULT_SUPER_USER: &str = "root";
pub const DEFAULT_SUPER_USER_ID: u32 = 1;
// This is for compatibility with customized utils for PostgreSQL.
pub const DEFAULT_SUPER_USER_FOR_PG: &str = "postgres";
pub const DEFAULT_SUPER_USER_FOR_PG_ID: u32 = 2;

pub const NON_RESERVED_USER_ID: i32 = 11;
pub const NON_RESERVED_PG_CATALOG_TABLE_ID: i32 = 1001;

pub const SYSTEM_SCHEMAS: [&str; 3] = [
    PG_CATALOG_SCHEMA_NAME,
    INFORMATION_SCHEMA_SCHEMA_NAME,
    RW_CATALOG_SCHEMA_NAME,
];

pub const ROWID_PREFIX: &str = "_row_id";

pub fn row_id_column_name() -> String {
    ROWID_PREFIX.to_string()
}

pub fn is_row_id_column_name(name: &str) -> bool {
    name.starts_with(ROWID_PREFIX)
}

/// The column ID preserved for the row ID column.
pub const ROW_ID_COLUMN_ID: ColumnId = ColumnId::new(0);

/// The column ID offset for user-defined columns.
///
/// All IDs of user-defined columns must be greater or equal to this value.
pub const USER_COLUMN_ID_OFFSET: i32 = ROW_ID_COLUMN_ID.next().get_id();

/// Creates a row ID column (for implicit primary key). It'll always have the ID `0` for now.
pub fn row_id_column_desc() -> ColumnDesc {
    ColumnDesc {
        data_type: DataType::Serial,
        column_id: ROW_ID_COLUMN_ID,
        name: row_id_column_name(),
        field_descs: vec![],
        type_name: "".to_string(),
<<<<<<< HEAD
        generated_column: None,
        is_from_key: false,
=======
        generated_or_default_column: None,
>>>>>>> 445ca8e4
    }
}

/// The local system catalog reader in the frontend node.
#[async_trait]
pub trait SysCatalogReader: Sync + Send + 'static {
    async fn read_table(&self, table_id: &TableId) -> Result<Vec<OwnedRow>>;
}

pub type SysCatalogReaderRef = Arc<dyn SysCatalogReader>;

#[derive(Clone, Debug, Default, Display, Hash, PartialOrd, PartialEq, Eq)]
#[display("{database_id}")]
pub struct DatabaseId {
    pub database_id: u32,
}

impl DatabaseId {
    pub fn new(database_id: u32) -> Self {
        DatabaseId { database_id }
    }

    pub fn placeholder() -> Self {
        DatabaseId {
            database_id: u32::MAX - 1,
        }
    }
}

impl From<u32> for DatabaseId {
    fn from(id: u32) -> Self {
        Self::new(id)
    }
}

impl From<&u32> for DatabaseId {
    fn from(id: &u32) -> Self {
        Self::new(*id)
    }
}

impl From<DatabaseId> for u32 {
    fn from(id: DatabaseId) -> Self {
        id.database_id
    }
}

#[derive(Clone, Debug, Default, Display, Hash, PartialOrd, PartialEq, Eq)]
#[display("{schema_id}")]
pub struct SchemaId {
    pub schema_id: u32,
}

impl SchemaId {
    pub fn new(schema_id: u32) -> Self {
        SchemaId { schema_id }
    }

    pub fn placeholder() -> Self {
        SchemaId {
            schema_id: u32::MAX - 1,
        }
    }
}

impl From<u32> for SchemaId {
    fn from(id: u32) -> Self {
        Self::new(id)
    }
}

impl From<&u32> for SchemaId {
    fn from(id: &u32) -> Self {
        Self::new(*id)
    }
}

impl From<SchemaId> for u32 {
    fn from(id: SchemaId) -> Self {
        id.schema_id
    }
}

#[derive(Clone, Copy, Debug, Display, Default, Hash, PartialOrd, PartialEq, Eq, Ord)]
#[display("{table_id}")]
pub struct TableId {
    pub table_id: u32,
}

impl TableId {
    pub const fn new(table_id: u32) -> Self {
        TableId { table_id }
    }

    /// Sometimes the id field is filled later, we use this value for better debugging.
    pub const fn placeholder() -> Self {
        TableId {
            table_id: u32::MAX - 1,
        }
    }

    pub fn table_id(&self) -> u32 {
        self.table_id
    }
}

impl From<u32> for TableId {
    fn from(id: u32) -> Self {
        Self::new(id)
    }
}

impl From<&u32> for TableId {
    fn from(id: &u32) -> Self {
        Self::new(*id)
    }
}

impl From<TableId> for u32 {
    fn from(id: TableId) -> Self {
        id.table_id
    }
}

#[derive(Clone, Debug, PartialEq, Default, Copy)]
pub struct TableOption {
    pub retention_seconds: Option<u32>, // second
}

impl From<&risingwave_pb::hummock::TableOption> for TableOption {
    fn from(table_option: &risingwave_pb::hummock::TableOption) -> Self {
        let retention_seconds =
            if table_option.retention_seconds == hummock::TABLE_OPTION_DUMMY_RETENTION_SECOND {
                None
            } else {
                Some(table_option.retention_seconds)
            };

        Self { retention_seconds }
    }
}

impl From<&TableOption> for risingwave_pb::hummock::TableOption {
    fn from(table_option: &TableOption) -> Self {
        Self {
            retention_seconds: table_option
                .retention_seconds
                .unwrap_or(hummock::TABLE_OPTION_DUMMY_RETENTION_SECOND),
        }
    }
}

impl TableOption {
    pub fn build_table_option(table_properties: &HashMap<String, String>) -> Self {
        // now we only support ttl for TableOption
        let mut result = TableOption::default();
        if let Some(ttl_string) = table_properties.get(hummock::PROPERTIES_RETENTION_SECOND_KEY) {
            match ttl_string.trim().parse::<u32>() {
                Ok(retention_seconds_u32) => result.retention_seconds = Some(retention_seconds_u32),
                Err(e) => {
                    tracing::info!(
                        "build_table_option parse option ttl_string {} fail {}",
                        ttl_string,
                        e
                    );
                    result.retention_seconds = None;
                }
            };
        }

        result
    }
}

#[derive(Clone, Copy, Debug, Display, Default, Hash, PartialOrd, PartialEq, Eq)]
#[display("{index_id}")]
pub struct IndexId {
    pub index_id: u32,
}

impl IndexId {
    pub const fn new(index_id: u32) -> Self {
        IndexId { index_id }
    }

    /// Sometimes the id field is filled later, we use this value for better debugging.
    pub const fn placeholder() -> Self {
        IndexId {
            index_id: u32::MAX - 1,
        }
    }

    pub fn index_id(&self) -> u32 {
        self.index_id
    }
}

impl From<u32> for IndexId {
    fn from(id: u32) -> Self {
        Self::new(id)
    }
}
impl From<IndexId> for u32 {
    fn from(id: IndexId) -> Self {
        id.index_id
    }
}

#[derive(Clone, Copy, Debug, Display, Default, Hash, PartialOrd, PartialEq, Eq, Ord)]
pub struct FunctionId(pub u32);

impl FunctionId {
    pub const fn new(id: u32) -> Self {
        FunctionId(id)
    }

    pub const fn placeholder() -> Self {
        FunctionId(u32::MAX - 1)
    }

    pub fn function_id(&self) -> u32 {
        self.0
    }
}

impl From<u32> for FunctionId {
    fn from(id: u32) -> Self {
        Self::new(id)
    }
}

impl From<&u32> for FunctionId {
    fn from(id: &u32) -> Self {
        Self::new(*id)
    }
}

impl From<FunctionId> for u32 {
    fn from(id: FunctionId) -> Self {
        id.0
    }
}

#[derive(Clone, Copy, Debug, Display, Default, Hash, PartialOrd, PartialEq, Eq, Ord)]
#[display("{user_id}")]
pub struct UserId {
    pub user_id: u32,
}

impl UserId {
    pub const fn new(user_id: u32) -> Self {
        UserId { user_id }
    }

    pub const fn placeholder() -> Self {
        UserId {
            user_id: u32::MAX - 1,
        }
    }
}

impl From<u32> for UserId {
    fn from(id: u32) -> Self {
        Self::new(id)
    }
}

impl From<&u32> for UserId {
    fn from(id: &u32) -> Self {
        Self::new(*id)
    }
}

impl From<UserId> for u32 {
    fn from(id: UserId) -> Self {
        id.user_id
    }
}

#[derive(Clone, Copy, Debug, Display, Default, Hash, PartialOrd, PartialEq, Eq, Ord)]
pub struct ConnectionId(pub u32);

impl ConnectionId {
    pub const fn new(id: u32) -> Self {
        ConnectionId(id)
    }

    pub const fn placeholder() -> Self {
        ConnectionId(u32::MAX - 1)
    }

    pub fn connection_id(&self) -> u32 {
        self.0
    }
}

impl From<u32> for ConnectionId {
    fn from(id: u32) -> Self {
        Self::new(id)
    }
}

impl From<&u32> for ConnectionId {
    fn from(id: &u32) -> Self {
        Self::new(*id)
    }
}

impl From<ConnectionId> for u32 {
    fn from(id: ConnectionId) -> Self {
        id.0
    }
}

#[derive(Default, Debug, Clone, Copy, PartialEq, Eq, Hash)]
pub enum ConflictBehavior {
    #[default]
    NoCheck,
    Overwrite,
    IgnoreConflict,
}

impl ConflictBehavior {
    pub fn from_protobuf(tb_conflict_behavior: &PbHandleConflictBehavior) -> Self {
        match tb_conflict_behavior {
            PbHandleConflictBehavior::Overwrite => ConflictBehavior::Overwrite,
            PbHandleConflictBehavior::Ignore => ConflictBehavior::IgnoreConflict,
            // This is for backward compatibility, in the previous version
            // `ConflictBehaviorUnspecified' represented `NoCheck`, so just treat it as `NoCheck`.
            PbHandleConflictBehavior::NoCheck
            | PbHandleConflictBehavior::ConflictBehaviorUnspecified => ConflictBehavior::NoCheck,
        }
    }

    pub fn to_protobuf(self) -> PbHandleConflictBehavior {
        match self {
            ConflictBehavior::NoCheck => PbHandleConflictBehavior::NoCheck,
            ConflictBehavior::Overwrite => PbHandleConflictBehavior::Overwrite,
            ConflictBehavior::IgnoreConflict => PbHandleConflictBehavior::Ignore,
        }
    }

    pub fn debug_to_string(self) -> String {
        match self {
            ConflictBehavior::NoCheck => "NoCheck".to_string(),
            ConflictBehavior::Overwrite => "Overwrite".to_string(),
            ConflictBehavior::IgnoreConflict => "IgnoreConflict".to_string(),
        }
    }
}<|MERGE_RESOLUTION|>--- conflicted
+++ resolved
@@ -89,12 +89,8 @@
         name: row_id_column_name(),
         field_descs: vec![],
         type_name: "".to_string(),
-<<<<<<< HEAD
-        generated_column: None,
+        generated_or_default_column: None,
         is_from_key: false,
-=======
-        generated_or_default_column: None,
->>>>>>> 445ca8e4
     }
 }
 
