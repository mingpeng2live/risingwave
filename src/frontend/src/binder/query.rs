// Copyright 2024 RisingWave Labs
//
// Licensed under the Apache License, Version 2.0 (the "License");
// you may not use this file except in compliance with the License.
// You may obtain a copy of the License at
//
//     http://www.apache.org/licenses/LICENSE-2.0
//
// Unless required by applicable law or agreed to in writing, software
// distributed under the License is distributed on an "AS IS" BASIS,
// WITHOUT WARRANTIES OR CONDITIONS OF ANY KIND, either express or implied.
// See the License for the specific language governing permissions and
// limitations under the License.

use std::cell::RefCell;
use std::collections::HashMap;
use std::rc::Rc;

use risingwave_common::catalog::Schema;
use risingwave_common::types::DataType;
use risingwave_common::util::sort_util::{ColumnOrder, OrderType};
use risingwave_sqlparser::ast::{
    Cte, Expr, Fetch, OrderByExpr, Query, SetExpr, SetOperator, Value, With,
};
use thiserror_ext::AsReport;

use super::bind_context::BindingCteState;
use super::statement::RewriteExprsRecursive;
use super::BoundValues;
use crate::binder::bind_context::{BindingCte, RecursiveUnion};
use crate::binder::{Binder, BoundSetExpr};
use crate::error::{ErrorCode, Result};
use crate::expr::{CorrelatedId, Depth, ExprImpl, ExprRewriter};

/// A validated sql query, including order and union.
/// An example of its relationship with `BoundSetExpr` and `BoundSelect` can be found here: <https://bit.ly/3GQwgPz>
#[derive(Debug, Clone)]
pub struct BoundQuery {
    pub body: BoundSetExpr,
    pub order: Vec<ColumnOrder>,
    pub limit: Option<u64>,
    pub offset: Option<u64>,
    pub with_ties: bool,
    pub extra_order_exprs: Vec<ExprImpl>,
}

impl BoundQuery {
    /// The schema returned by this [`BoundQuery`].
    pub fn schema(&self) -> &Schema {
        self.body.schema()
    }

    /// The types returned by this [`BoundQuery`].
    pub fn data_types(&self) -> Vec<DataType> {
        self.schema().data_types()
    }

    /// Checks whether this query contains references to outer queries.
    ///
    /// Note there are 3 cases:
    /// ```sql
    /// select 1 from a having exists ( -- this is self
    ///   select 1 from b where exists (
    ///     select b1 from c
    ///   )
    /// );
    ///
    /// select 1 from a having exists ( -- this is self
    ///   select 1 from b where exists (
    ///     select a1 from c
    ///   )
    /// );
    ///
    /// select 1 from a where exists (
    ///   select 1 from b having exists ( -- this is self, not the one above
    ///     select a1 from c
    ///   )
    /// );
    /// ```
    /// We assume `self` is the subquery after `having`. In other words, the query with `from b` in
    /// first 2 examples and the query with `from c` in the last example.
    ///
    /// * The first example is uncorrelated, because it is self-contained and does not depend on
    ///   table `a`, although there is correlated input ref (`b1`) in it.
    /// * The second example is correlated, because it depend on a correlated input ref (`a1`) that
    ///   goes out.
    /// * The last example is also correlated. because it cannot be evaluated independently either.
    pub fn is_correlated(&self, depth: Depth) -> bool {
        self.body.is_correlated(depth + 1)
            || self
                .extra_order_exprs
                .iter()
                .any(|e| e.has_correlated_input_ref_by_depth(depth + 1))
    }

    pub fn collect_correlated_indices_by_depth_and_assign_id(
        &mut self,
        depth: Depth,
        correlated_id: CorrelatedId,
    ) -> Vec<usize> {
        let mut correlated_indices = vec![];

        correlated_indices.extend(
            self.body
                .collect_correlated_indices_by_depth_and_assign_id(depth + 1, correlated_id),
        );

        correlated_indices.extend(self.extra_order_exprs.iter_mut().flat_map(|expr| {
            expr.collect_correlated_indices_by_depth_and_assign_id(depth + 1, correlated_id)
        }));
        correlated_indices
    }

    /// Simple `VALUES` without other clauses.
    pub fn with_values(values: BoundValues) -> Self {
        BoundQuery {
            body: BoundSetExpr::Values(values.into()),
            order: vec![],
            limit: None,
            offset: None,
            with_ties: false,
            extra_order_exprs: vec![],
        }
    }
}

impl RewriteExprsRecursive for BoundQuery {
    fn rewrite_exprs_recursive(&mut self, rewriter: &mut impl ExprRewriter) {
        let new_extra_order_exprs = std::mem::take(&mut self.extra_order_exprs)
            .into_iter()
            .map(|expr| rewriter.rewrite_expr(expr))
            .collect::<Vec<_>>();
        self.extra_order_exprs = new_extra_order_exprs;

        self.body.rewrite_exprs_recursive(rewriter);
    }
}

impl Binder {
    /// Bind a [`Query`].
    ///
    /// Before binding the [`Query`], we push the current [`BindContext`](super::BindContext) to the
    /// stack and create a new context, because it may be a subquery.
    ///
    /// After finishing binding, we pop the previous context from the stack.
    pub fn bind_query(&mut self, query: Query) -> Result<BoundQuery> {
        self.push_context();
        let result = self.bind_query_inner(query);
        self.pop_context()?;
        result
    }

    /// Bind a [`Query`] using the current [`BindContext`](super::BindContext).
    pub(super) fn bind_query_inner(
        &mut self,
        Query {
            with,
            body,
            order_by,
            limit,
            offset,
            fetch,
        }: Query,
    ) -> Result<BoundQuery> {
        let mut with_ties = false;
        let limit = match (limit, fetch) {
            (None, None) => None,
            (
                None,
                Some(Fetch {
                    with_ties: fetch_with_ties,
                    quantity,
                }),
            ) => {
                with_ties = fetch_with_ties;
                match quantity {
                    Some(v) => Some(parse_non_negative_i64("LIMIT", &v)? as u64),
                    None => Some(1),
                }
            }
            (Some(limit), None) => Some(parse_non_negative_i64("LIMIT", &limit)? as u64),
            (Some(_), Some(_)) => unreachable!(), // parse error
        };
        let offset = offset
            .map(|s| parse_non_negative_i64("OFFSET", &s))
            .transpose()?
            .map(|v| v as u64);

        if let Some(with) = with {
            self.bind_with(with)?;
        }
        let body = self.bind_set_expr(body)?;
        let name_to_index =
            Self::build_name_to_index(body.schema().fields().iter().map(|f| f.name.clone()));
        let mut extra_order_exprs = vec![];
        let visible_output_num = body.schema().len();
        let order = order_by
            .into_iter()
            .map(|order_by_expr| {
                self.bind_order_by_expr_in_query(
                    order_by_expr,
                    &name_to_index,
                    &mut extra_order_exprs,
                    visible_output_num,
                )
            })
            .collect::<Result<_>>()?;
        Ok(BoundQuery {
            body,
            order,
            limit,
            offset,
            with_ties,
            extra_order_exprs,
        })
    }

    pub fn build_name_to_index(names: impl Iterator<Item = String>) -> HashMap<String, usize> {
        let mut m = HashMap::new();
        names.enumerate().for_each(|(index, name)| {
            m.entry(name)
                // Ambiguous (duplicate) output names are marked with usize::MAX.
                // This is not necessarily an error as long as not actually referenced.
                .and_modify(|v| *v = usize::MAX)
                .or_insert(index);
        });
        m
    }

    /// Bind an `ORDER BY` expression in a [`Query`], which can be either:
    /// * an output-column name
    /// * index of an output column
    /// * an arbitrary expression
    ///
    /// Refer to `bind_group_by_expr_in_select` to see their similarities and differences.
    ///
    /// # Arguments
    ///
    /// * `name_to_index` - visible output column name -> index. Ambiguous (duplicate) output names
    ///   are marked with `usize::MAX`.
    /// * `visible_output_num` - the number of all visible output columns, including duplicates.
    fn bind_order_by_expr_in_query(
        &mut self,
        OrderByExpr {
            expr,
            asc,
            nulls_first,
        }: OrderByExpr,
        name_to_index: &HashMap<String, usize>,
        extra_order_exprs: &mut Vec<ExprImpl>,
        visible_output_num: usize,
    ) -> Result<ColumnOrder> {
        let order_type = OrderType::from_bools(asc, nulls_first);
        let column_index = match expr {
            Expr::Identifier(name) if let Some(index) = name_to_index.get(&name.real_value()) => {
                match *index != usize::MAX {
                    true => *index,
                    false => {
                        return Err(ErrorCode::BindError(format!(
                            "ORDER BY \"{}\" is ambiguous",
                            name.real_value()
                        ))
                        .into())
                    }
                }
            }
            Expr::Value(Value::Number(number)) => match number.parse::<usize>() {
                Ok(index) if 1 <= index && index <= visible_output_num => index - 1,
                _ => {
                    return Err(ErrorCode::InvalidInputSyntax(format!(
                        "Invalid ordinal number in ORDER BY: {}",
                        number
                    ))
                    .into())
                }
            },
            expr => {
                extra_order_exprs.push(self.bind_expr(expr)?);
                visible_output_num + extra_order_exprs.len() - 1
            }
        };
        Ok(ColumnOrder::new(column_index, order_type))
    }

    fn bind_with(&mut self, with: With) -> Result<()> {
        for cte_table in with.cte_tables {
            let share_id = self.next_share_id();
            let Cte { alias, query, .. } = cte_table;
            let table_name = alias.name.real_value();

            if with.recursive {
                let (
                    SetExpr::SetOperation {
                        op: SetOperator::Union,
                        all,
                        left,
                        right,
                    },
                    with,
                ) = Self::validate_rcte(query)?
                else {
                    return Err(ErrorCode::BindError(
                        "expect `SetOperation` as the return type of validation".into(),
                    )
                    .into());
                };

                let entry = self
                    .context
                    .cte_to_relation
                    .entry(table_name)
                    .insert_entry(Rc::new(RefCell::new(BindingCte {
                        share_id,
                        state: BindingCteState::Init,
                        alias,
                    })))
                    .get()
                    .clone();

<<<<<<< HEAD
                self.push_context();
                if let Some(with) = with {
                    self.bind_with(with)?;
                }

                // We assume `left` is the base term, otherwise the implementation may be very hard.
                // The behavior is the same as PostgreSQL's.
                // reference: <https://www.postgresql.org/docs/16/sql-select.html#:~:text=the%20recursive%20self%2Dreference%20must%20appear%20on%20the%20right%2Dhand%20side%20of%20the%20UNION>
                let mut base = self.bind_set_expr(*left)?;

                entry.borrow_mut().state = BindingCteState::BaseResolved { base: base.clone() };

                // Reset context for right side, but keep `cte_to_relation`.
                let new_context = std::mem::take(&mut self.context);
                self.context
                    .cte_to_relation
                    .clone_from(&new_context.cte_to_relation);
                // bind the rest of the recursive cte
                let mut recursive = self.bind_set_expr(*right)?;
                // Reset context for the set operation.
                self.context = Default::default();
                self.context.cte_to_relation = new_context.cte_to_relation;

                Self::align_schema(&mut base, &mut recursive, SetOperator::Union)?;
                let schema = base.schema().clone();

                let recursive_union = RecursiveUnion {
                    all,
                    base: Box::new(base),
                    recursive: Box::new(recursive),
                    schema,
                };

                entry.borrow_mut().state = BindingCteState::Bound {
                    query: either::Either::Right(recursive_union),
                };
                // TODO: This does not execute during early return by `?`
                // We shall extract it similar to `bind_query` and `bind_query_inner`.
                self.pop_context()?;
=======
                self.bind_rcte(with, entry, *left, *right, all)?;
>>>>>>> b71ed7a8
            } else {
                let bound_query = self.bind_query(query)?;
                self.context.cte_to_relation.insert(
                    table_name,
                    Rc::new(RefCell::new(BindingCte {
                        share_id,
                        state: BindingCteState::Bound {
                            query: either::Either::Left(bound_query),
                        },
                        alias,
                    })),
                );
            }
        }
        Ok(())
    }

    /// syntactically validate the recursive cte ast with the current support features in rw.
    fn validate_rcte(query: Query) -> Result<(SetExpr, Option<With>)> {
        let Query {
            with,
            body,
            order_by,
            limit,
            offset,
            fetch,
        } = query;

        /// the input clause should not be supported.
        fn should_be_empty<T>(v: Option<T>, clause: &str) -> Result<()> {
            if v.is_some() {
                return Err(ErrorCode::BindError(format!(
                    "`{clause}` is not supported in recursive CTE"
                ))
                .into());
            }
            Ok(())
        }

        should_be_empty(order_by.first(), "ORDER BY")?;
        should_be_empty(limit, "LIMIT")?;
        should_be_empty(offset, "OFFSET")?;
        should_be_empty(fetch, "FETCH")?;

        let SetExpr::SetOperation {
            op: SetOperator::Union,
            all,
            left,
            right,
        } = body
        else {
            return Err(
                ErrorCode::BindError("`UNION` is required in recursive CTE".to_string()).into(),
            );
        };

        if !all {
            return Err(ErrorCode::BindError(
                "only `UNION ALL` is supported in recursive CTE now".to_string(),
            )
            .into());
        }

        Ok((
            SetExpr::SetOperation {
                op: SetOperator::Union,
                all,
                left,
                right,
            },
            with,
        ))
    }

    fn bind_rcte(
        &mut self,
        with: Option<With>,
        entry: Rc<RefCell<BindingCte>>,
        left: SetExpr,
        right: SetExpr,
        all: bool,
    ) -> Result<()> {
        self.push_context();
        let result = self.bind_rcte_inner(with, entry, left, right, all);
        self.pop_context()?;
        result
    }

    fn bind_rcte_inner(
        &mut self,
        with: Option<With>,
        entry: Rc<RefCell<BindingCte>>,
        left: SetExpr,
        right: SetExpr,
        all: bool,
    ) -> Result<()> {
        if let Some(with) = with {
            self.bind_with(with)?;
        }

        // We assume `left` is the base term, otherwise the implementation may be very hard.
        // The behavior is the same as PostgreSQL's.
        // reference: <https://www.postgresql.org/docs/16/sql-select.html#:~:text=the%20recursive%20self%2Dreference%20must%20appear%20on%20the%20right%2Dhand%20side%20of%20the%20UNION>
        let mut base = self.bind_set_expr(left)?;

        entry.borrow_mut().state = BindingCteState::BaseResolved {
            schema: base.schema().clone(),
        };

        // Reset context for right side, but keep `cte_to_relation`.
        let new_context = std::mem::take(&mut self.context);
        self.context
            .cte_to_relation
            .clone_from(&new_context.cte_to_relation);
        // bind the rest of the recursive cte
        let mut recursive = self.bind_set_expr(right)?;
        // Reset context for the set operation.
        self.context = Default::default();
        self.context.cte_to_relation = new_context.cte_to_relation;

        Self::align_schema(&mut base, &mut recursive, SetOperator::Union)?;
        let schema = base.schema().clone();

        let recursive_union = RecursiveUnion {
            all,
            base: Box::new(base),
            recursive: Box::new(recursive),
            schema,
        };

        entry.borrow_mut().state = BindingCteState::Bound {
            query: either::Either::Right(recursive_union),
        };

        Ok(())
    }
}

// TODO: Make clause a const generic param after <https://github.com/rust-lang/rust/issues/95174>.
fn parse_non_negative_i64(clause: &str, s: &str) -> Result<i64> {
    match s.parse::<i64>() {
        Ok(v) => {
            if v < 0 {
                Err(ErrorCode::InvalidInputSyntax(format!("{clause} must not be negative")).into())
            } else {
                Ok(v)
            }
        }
        Err(e) => Err(ErrorCode::InvalidInputSyntax(e.to_report_string()).into()),
    }
}<|MERGE_RESOLUTION|>--- conflicted
+++ resolved
@@ -317,49 +317,7 @@
                     .get()
                     .clone();
 
-<<<<<<< HEAD
-                self.push_context();
-                if let Some(with) = with {
-                    self.bind_with(with)?;
-                }
-
-                // We assume `left` is the base term, otherwise the implementation may be very hard.
-                // The behavior is the same as PostgreSQL's.
-                // reference: <https://www.postgresql.org/docs/16/sql-select.html#:~:text=the%20recursive%20self%2Dreference%20must%20appear%20on%20the%20right%2Dhand%20side%20of%20the%20UNION>
-                let mut base = self.bind_set_expr(*left)?;
-
-                entry.borrow_mut().state = BindingCteState::BaseResolved { base: base.clone() };
-
-                // Reset context for right side, but keep `cte_to_relation`.
-                let new_context = std::mem::take(&mut self.context);
-                self.context
-                    .cte_to_relation
-                    .clone_from(&new_context.cte_to_relation);
-                // bind the rest of the recursive cte
-                let mut recursive = self.bind_set_expr(*right)?;
-                // Reset context for the set operation.
-                self.context = Default::default();
-                self.context.cte_to_relation = new_context.cte_to_relation;
-
-                Self::align_schema(&mut base, &mut recursive, SetOperator::Union)?;
-                let schema = base.schema().clone();
-
-                let recursive_union = RecursiveUnion {
-                    all,
-                    base: Box::new(base),
-                    recursive: Box::new(recursive),
-                    schema,
-                };
-
-                entry.borrow_mut().state = BindingCteState::Bound {
-                    query: either::Either::Right(recursive_union),
-                };
-                // TODO: This does not execute during early return by `?`
-                // We shall extract it similar to `bind_query` and `bind_query_inner`.
-                self.pop_context()?;
-=======
                 self.bind_rcte(with, entry, *left, *right, all)?;
->>>>>>> b71ed7a8
             } else {
                 let bound_query = self.bind_query(query)?;
                 self.context.cte_to_relation.insert(
@@ -465,9 +423,7 @@
         // reference: <https://www.postgresql.org/docs/16/sql-select.html#:~:text=the%20recursive%20self%2Dreference%20must%20appear%20on%20the%20right%2Dhand%20side%20of%20the%20UNION>
         let mut base = self.bind_set_expr(left)?;
 
-        entry.borrow_mut().state = BindingCteState::BaseResolved {
-            schema: base.schema().clone(),
-        };
+        entry.borrow_mut().state = BindingCteState::BaseResolved { base: base.clone() };
 
         // Reset context for right side, but keep `cte_to_relation`.
         let new_context = std::mem::take(&mut self.context);
