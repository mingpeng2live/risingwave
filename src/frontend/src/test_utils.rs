// Copyright 2023 RisingWave Labs
//
// Licensed under the Apache License, Version 2.0 (the "License");
// you may not use this file except in compliance with the License.
// You may obtain a copy of the License at
//
//     http://www.apache.org/licenses/LICENSE-2.0
//
// Unless required by applicable law or agreed to in writing, software
// distributed under the License is distributed on an "AS IS" BASIS,
// WITHOUT WARRANTIES OR CONDITIONS OF ANY KIND, either express or implied.
// See the License for the specific language governing permissions and
// limitations under the License.

use std::collections::HashMap;
use std::io::Write;
use std::sync::atomic::{AtomicU32, Ordering};
use std::sync::Arc;

use futures_async_stream::for_await;
use parking_lot::RwLock;
use pgwire::pg_response::StatementType;
use pgwire::pg_server::{BoxedError, SessionId, SessionManager, UserAuthenticator};
use pgwire::types::Row;
use risingwave_common::catalog::{
    FunctionId, IndexId, TableId, DEFAULT_DATABASE_NAME, DEFAULT_SCHEMA_NAME, DEFAULT_SUPER_USER,
    DEFAULT_SUPER_USER_ID, NON_RESERVED_USER_ID, PG_CATALOG_SCHEMA_NAME, RW_CATALOG_SCHEMA_NAME,
};
use risingwave_common::error::{ErrorCode, Result};
use risingwave_common::system_param::reader::SystemParamsReader;
use risingwave_common::util::column_index_mapping::ColIndexMapping;
use risingwave_pb::backup_service::MetaSnapshotMetadata;
use risingwave_pb::catalog::table::OptionalAssociatedSourceId;
use risingwave_pb::catalog::{
    PbDatabase, PbFunction, PbIndex, PbSchema, PbSink, PbSource, PbTable, PbView, Table,
};
use risingwave_pb::ddl_service::{create_connection_request, DdlProgress};
<<<<<<< HEAD
use risingwave_pb::hummock::{
    BranchedObject, HummockSnapshot, HummockVersion, HummockVersionDelta,
=======
use risingwave_pb::hummock::write_limits::WriteLimit;
use risingwave_pb::hummock::{
    BranchedObject, CompactionGroupInfo, HummockSnapshot, HummockVersion, HummockVersionDelta,
>>>>>>> 467ba4b0
};
use risingwave_pb::meta::cancel_creating_jobs_request::PbJobs;
use risingwave_pb::meta::list_actor_states_response::ActorState;
use risingwave_pb::meta::list_fragment_distribution_response::FragmentDistribution;
use risingwave_pb::meta::list_table_fragment_states_response::TableFragmentState;
use risingwave_pb::meta::list_table_fragments_response::TableFragmentInfo;
use risingwave_pb::meta::SystemParams;
use risingwave_pb::stream_plan::StreamFragmentGraph;
use risingwave_pb::user::update_user_request::UpdateField;
use risingwave_pb::user::{GrantPrivilege, UserInfo};
use risingwave_rpc_client::error::Result as RpcResult;
use tempfile::{Builder, NamedTempFile};

use crate::catalog::catalog_service::CatalogWriter;
use crate::catalog::root_catalog::Catalog;
use crate::catalog::{ConnectionId, DatabaseId, SchemaId};
use crate::handler::RwPgResponse;
use crate::meta_client::FrontendMetaClient;
use crate::session::{AuthContext, FrontendEnv, SessionImpl};
use crate::user::user_manager::UserInfoManager;
use crate::user::user_service::UserInfoWriter;
use crate::user::UserId;
use crate::FrontendOpts;

/// An embedded frontend without starting meta and without starting frontend as a tcp server.
pub struct LocalFrontend {
    pub opts: FrontendOpts,
    env: FrontendEnv,
}

impl SessionManager for LocalFrontend {
    type Session = SessionImpl;

    fn connect(
        &self,
        _database: &str,
        _user_name: &str,
    ) -> std::result::Result<Arc<Self::Session>, BoxedError> {
        Ok(self.session_ref())
    }

    fn cancel_queries_in_session(&self, _session_id: SessionId) {
        unreachable!()
    }

    fn cancel_creating_jobs_in_session(&self, _session_id: SessionId) {
        unreachable!()
    }

    fn end_session(&self, _session: &Self::Session) {
        unreachable!()
    }
}

impl LocalFrontend {
    #[expect(clippy::unused_async)]
    pub async fn new(opts: FrontendOpts) -> Self {
        let env = FrontendEnv::mock();
        Self { opts, env }
    }

    pub async fn run_sql(
        &self,
        sql: impl Into<String>,
    ) -> std::result::Result<RwPgResponse, Box<dyn std::error::Error + Send + Sync>> {
        let sql = sql.into();
        self.session_ref().run_statement(sql.as_str(), vec![]).await
    }

    pub async fn run_user_sql(
        &self,
        sql: impl Into<String>,
        database: String,
        user_name: String,
        user_id: UserId,
    ) -> std::result::Result<RwPgResponse, Box<dyn std::error::Error + Send + Sync>> {
        let sql = sql.into();
        self.session_user_ref(database, user_name, user_id)
            .run_statement(sql.as_str(), vec![])
            .await
    }

    pub async fn query_formatted_result(&self, sql: impl Into<String>) -> Vec<String> {
        let mut rsp = self.run_sql(sql).await.unwrap();
        let mut res = vec![];
        #[for_await]
        for row_set in rsp.values_stream() {
            for row in row_set.unwrap() {
                res.push(format!("{:?}", row));
            }
        }
        res
    }

    pub async fn get_explain_output(&self, sql: impl Into<String>) -> String {
        let mut rsp = self.run_sql(sql).await.unwrap();
        assert_eq!(rsp.stmt_type(), StatementType::EXPLAIN);
        let mut res = String::new();
        #[for_await]
        for row_set in rsp.values_stream() {
            for row in row_set.unwrap() {
                let row: Row = row;
                let row = row.values()[0].as_ref().unwrap();
                res += std::str::from_utf8(row).unwrap();
                res += "\n";
            }
        }
        res
    }

    pub fn session_ref(&self) -> Arc<SessionImpl> {
        self.session_user_ref(
            DEFAULT_DATABASE_NAME.to_string(),
            DEFAULT_SUPER_USER.to_string(),
            DEFAULT_SUPER_USER_ID,
        )
    }

    pub fn session_user_ref(
        &self,
        database: String,
        user_name: String,
        user_id: UserId,
    ) -> Arc<SessionImpl> {
        Arc::new(SessionImpl::new(
            self.env.clone(),
            Arc::new(AuthContext::new(database, user_name, user_id)),
            UserAuthenticator::None,
            // Local Frontend use a non-sense id.
            (0, 0),
        ))
    }
}

pub async fn get_explain_output(mut rsp: RwPgResponse) -> String {
    if rsp.stmt_type() != StatementType::EXPLAIN {
        panic!("RESPONSE INVALID: {rsp:?}");
    }
    let mut res = String::new();
    #[for_await]
    for row_set in rsp.values_stream() {
        for row in row_set.unwrap() {
            let row: Row = row;
            let row = row.values()[0].as_ref().unwrap();
            res += std::str::from_utf8(row).unwrap();
            res += "\n";
        }
    }
    res
}

pub struct MockCatalogWriter {
    catalog: Arc<RwLock<Catalog>>,
    id: AtomicU32,
    table_id_to_schema_id: RwLock<HashMap<u32, SchemaId>>,
    schema_id_to_database_id: RwLock<HashMap<u32, DatabaseId>>,
}

#[async_trait::async_trait]
impl CatalogWriter for MockCatalogWriter {
    async fn create_database(&self, db_name: &str, owner: UserId) -> Result<()> {
        let database_id = self.gen_id();
        self.catalog.write().create_database(&PbDatabase {
            name: db_name.to_string(),
            id: database_id,
            owner,
        });
        self.create_schema(database_id, DEFAULT_SCHEMA_NAME, owner)
            .await?;
        self.create_schema(database_id, PG_CATALOG_SCHEMA_NAME, owner)
            .await?;
        self.create_schema(database_id, RW_CATALOG_SCHEMA_NAME, owner)
            .await?;
        Ok(())
    }

    async fn create_schema(
        &self,
        db_id: DatabaseId,
        schema_name: &str,
        owner: UserId,
    ) -> Result<()> {
        let id = self.gen_id();
        self.catalog.write().create_schema(&PbSchema {
            id,
            name: schema_name.to_string(),
            database_id: db_id,
            owner,
        });
        self.add_schema_id(id, db_id);
        Ok(())
    }

    async fn create_materialized_view(
        &self,
        mut table: PbTable,
        _graph: StreamFragmentGraph,
    ) -> Result<()> {
        table.id = self.gen_id();
        self.catalog.write().create_table(&table);
        self.add_table_or_source_id(table.id, table.schema_id, table.database_id);
        Ok(())
    }

    async fn create_view(&self, mut view: PbView) -> Result<()> {
        view.id = self.gen_id();
        self.catalog.write().create_view(&view);
        self.add_table_or_source_id(view.id, view.schema_id, view.database_id);
        Ok(())
    }

    async fn create_table(
        &self,
        source: Option<PbSource>,
        mut table: PbTable,
        graph: StreamFragmentGraph,
    ) -> Result<()> {
        if let Some(source) = source {
            let source_id = self.create_source_inner(source)?;
            table.optional_associated_source_id =
                Some(OptionalAssociatedSourceId::AssociatedSourceId(source_id));
        }
        self.create_materialized_view(table, graph).await?;
        Ok(())
    }

    async fn replace_table(
        &self,
        _source: Option<PbSource>,
        table: PbTable,
        _graph: StreamFragmentGraph,
        _mapping: ColIndexMapping,
    ) -> Result<()> {
        self.catalog.write().update_table(&table);
        Ok(())
    }

    async fn create_source(&self, source: PbSource) -> Result<()> {
        self.create_source_inner(source).map(|_| ())
    }

    async fn create_sink(&self, sink: PbSink, graph: StreamFragmentGraph) -> Result<()> {
        self.create_sink_inner(sink, graph)
    }

    async fn create_index(
        &self,
        mut index: PbIndex,
        mut index_table: PbTable,
        _graph: StreamFragmentGraph,
    ) -> Result<()> {
        index_table.id = self.gen_id();
        self.catalog.write().create_table(&index_table);
        self.add_table_or_index_id(
            index_table.id,
            index_table.schema_id,
            index_table.database_id,
        );

        index.id = index_table.id;
        index.index_table_id = index_table.id;
        self.catalog.write().create_index(&index);
        Ok(())
    }

    async fn create_function(&self, _function: PbFunction) -> Result<()> {
        unreachable!()
    }

    async fn create_connection(
        &self,
        _connection_name: String,
        _database_id: u32,
        _schema_id: u32,
        _owner_id: u32,
        _connection: create_connection_request::Payload,
    ) -> Result<()> {
        unreachable!()
    }

    async fn drop_table(
        &self,
        source_id: Option<u32>,
        table_id: TableId,
        cascade: bool,
    ) -> Result<()> {
        if cascade {
            return Err(ErrorCode::NotSupported(
                "drop cascade in MockCatalogWriter is unsupported".to_string(),
                "use drop instead".to_string(),
            )
            .into());
        }
        if let Some(source_id) = source_id {
            self.drop_table_or_source_id(source_id);
        }
        let (database_id, schema_id) = self.drop_table_or_source_id(table_id.table_id);
        let indexes =
            self.catalog
                .read()
                .get_all_indexes_related_to_object(database_id, schema_id, table_id);
        for index in indexes {
            self.drop_index(index.id, cascade).await?;
        }
        self.catalog
            .write()
            .drop_table(database_id, schema_id, table_id);
        if let Some(source_id) = source_id {
            self.catalog
                .write()
                .drop_source(database_id, schema_id, source_id);
        }
        Ok(())
    }

    async fn drop_view(&self, _view_id: u32, _cascade: bool) -> Result<()> {
        unreachable!()
    }

    async fn drop_materialized_view(&self, table_id: TableId, cascade: bool) -> Result<()> {
        if cascade {
            return Err(ErrorCode::NotSupported(
                "drop cascade in MockCatalogWriter is unsupported".to_string(),
                "use drop instead".to_string(),
            )
            .into());
        }
        let (database_id, schema_id) = self.drop_table_or_source_id(table_id.table_id);
        let indexes =
            self.catalog
                .read()
                .get_all_indexes_related_to_object(database_id, schema_id, table_id);
        for index in indexes {
            self.drop_index(index.id, cascade).await?;
        }
        self.catalog
            .write()
            .drop_table(database_id, schema_id, table_id);
        Ok(())
    }

    async fn drop_source(&self, source_id: u32, cascade: bool) -> Result<()> {
        if cascade {
            return Err(ErrorCode::NotSupported(
                "drop cascade in MockCatalogWriter is unsupported".to_string(),
                "use drop instead".to_string(),
            )
            .into());
        }
        let (database_id, schema_id) = self.drop_table_or_source_id(source_id);
        self.catalog
            .write()
            .drop_source(database_id, schema_id, source_id);
        Ok(())
    }

    async fn drop_sink(&self, sink_id: u32, cascade: bool) -> Result<()> {
        if cascade {
            return Err(ErrorCode::NotSupported(
                "drop cascade in MockCatalogWriter is unsupported".to_string(),
                "use drop instead".to_string(),
            )
            .into());
        }
        let (database_id, schema_id) = self.drop_table_or_sink_id(sink_id);
        self.catalog
            .write()
            .drop_sink(database_id, schema_id, sink_id);
        Ok(())
    }

    async fn drop_index(&self, index_id: IndexId, cascade: bool) -> Result<()> {
        if cascade {
            return Err(ErrorCode::NotSupported(
                "drop cascade in MockCatalogWriter is unsupported".to_string(),
                "use drop instead".to_string(),
            )
            .into());
        }
        let &schema_id = self
            .table_id_to_schema_id
            .read()
            .get(&index_id.index_id)
            .unwrap();
        let database_id = self.get_database_id_by_schema(schema_id);

        let index = {
            let catalog_reader = self.catalog.read();
            let schema_catalog = catalog_reader
                .get_schema_by_id(&database_id, &schema_id)
                .unwrap();
            schema_catalog.get_index_by_id(&index_id).unwrap().clone()
        };

        let index_table_id = index.index_table.id;
        let (database_id, schema_id) = self.drop_table_or_index_id(index_id.index_id);
        self.catalog
            .write()
            .drop_index(database_id, schema_id, index_id);
        self.catalog
            .write()
            .drop_table(database_id, schema_id, index_table_id);
        Ok(())
    }

    async fn drop_function(&self, _function_id: FunctionId) -> Result<()> {
        unreachable!()
    }

    async fn drop_connection(&self, _connection_id: ConnectionId) -> Result<()> {
        unreachable!()
    }

    async fn drop_database(&self, database_id: u32) -> Result<()> {
        self.catalog.write().drop_database(database_id);
        Ok(())
    }

    async fn drop_schema(&self, schema_id: u32) -> Result<()> {
        let database_id = self.drop_schema_id(schema_id);
        self.catalog.write().drop_schema(database_id, schema_id);
        Ok(())
    }

    async fn alter_table_name(&self, table_id: u32, table_name: &str) -> Result<()> {
        self.catalog
            .write()
            .alter_table_name_by_id(&table_id.into(), table_name);
        Ok(())
    }

    async fn alter_source_column(&self, source: PbSource) -> Result<()> {
        self.catalog.write().update_source(&source);
        Ok(())
    }

    async fn alter_view_name(&self, _view_id: u32, _view_name: &str) -> Result<()> {
        unreachable!()
    }

    async fn alter_index_name(&self, _index_id: u32, _index_name: &str) -> Result<()> {
        unreachable!()
    }

    async fn alter_sink_name(&self, _sink_id: u32, _sink_name: &str) -> Result<()> {
        unreachable!()
    }

    async fn alter_source_name(&self, _source_id: u32, _source_name: &str) -> Result<()> {
        unreachable!()
    }
}

impl MockCatalogWriter {
    pub fn new(catalog: Arc<RwLock<Catalog>>) -> Self {
        catalog.write().create_database(&PbDatabase {
            id: 0,
            name: DEFAULT_DATABASE_NAME.to_string(),
            owner: DEFAULT_SUPER_USER_ID,
        });
        catalog.write().create_schema(&PbSchema {
            id: 1,
            name: DEFAULT_SCHEMA_NAME.to_string(),
            database_id: 0,
            owner: DEFAULT_SUPER_USER_ID,
        });
        catalog.write().create_schema(&PbSchema {
            id: 2,
            name: PG_CATALOG_SCHEMA_NAME.to_string(),
            database_id: 0,
            owner: DEFAULT_SUPER_USER_ID,
        });
        catalog.write().create_schema(&PbSchema {
            id: 3,
            name: RW_CATALOG_SCHEMA_NAME.to_string(),
            database_id: 0,
            owner: DEFAULT_SUPER_USER_ID,
        });
        let mut map: HashMap<u32, DatabaseId> = HashMap::new();
        map.insert(1_u32, 0_u32);
        map.insert(2_u32, 0_u32);
        map.insert(3_u32, 0_u32);
        Self {
            catalog,
            id: AtomicU32::new(3),
            table_id_to_schema_id: Default::default(),
            schema_id_to_database_id: RwLock::new(map),
        }
    }

    fn gen_id(&self) -> u32 {
        // Since the 0 value is `dev` schema and database, so jump out the 0 value.
        self.id.fetch_add(1, Ordering::SeqCst) + 1
    }

    fn add_table_or_source_id(&self, table_id: u32, schema_id: SchemaId, _database_id: DatabaseId) {
        self.table_id_to_schema_id
            .write()
            .insert(table_id, schema_id);
    }

    fn drop_table_or_source_id(&self, table_id: u32) -> (DatabaseId, SchemaId) {
        let schema_id = self
            .table_id_to_schema_id
            .write()
            .remove(&table_id)
            .unwrap();
        (self.get_database_id_by_schema(schema_id), schema_id)
    }

    fn add_table_or_sink_id(&self, table_id: u32, schema_id: SchemaId, _database_id: DatabaseId) {
        self.table_id_to_schema_id
            .write()
            .insert(table_id, schema_id);
    }

    fn add_table_or_index_id(&self, table_id: u32, schema_id: SchemaId, _database_id: DatabaseId) {
        self.table_id_to_schema_id
            .write()
            .insert(table_id, schema_id);
    }

    fn drop_table_or_sink_id(&self, table_id: u32) -> (DatabaseId, SchemaId) {
        let schema_id = self
            .table_id_to_schema_id
            .write()
            .remove(&table_id)
            .unwrap();
        (self.get_database_id_by_schema(schema_id), schema_id)
    }

    fn drop_table_or_index_id(&self, table_id: u32) -> (DatabaseId, SchemaId) {
        let schema_id = self
            .table_id_to_schema_id
            .write()
            .remove(&table_id)
            .unwrap();
        (self.get_database_id_by_schema(schema_id), schema_id)
    }

    fn add_schema_id(&self, schema_id: u32, database_id: DatabaseId) {
        self.schema_id_to_database_id
            .write()
            .insert(schema_id, database_id);
    }

    fn drop_schema_id(&self, schema_id: u32) -> DatabaseId {
        self.schema_id_to_database_id
            .write()
            .remove(&schema_id)
            .unwrap()
    }

    fn create_source_inner(&self, mut source: PbSource) -> Result<u32> {
        source.id = self.gen_id();
        self.catalog.write().create_source(&source);
        self.add_table_or_source_id(source.id, source.schema_id, source.database_id);
        Ok(source.id)
    }

    fn create_sink_inner(&self, mut sink: PbSink, _graph: StreamFragmentGraph) -> Result<()> {
        sink.id = self.gen_id();
        self.catalog.write().create_sink(&sink);
        self.add_table_or_sink_id(sink.id, sink.schema_id, sink.database_id);
        Ok(())
    }

    fn get_database_id_by_schema(&self, schema_id: u32) -> DatabaseId {
        *self
            .schema_id_to_database_id
            .read()
            .get(&schema_id)
            .unwrap()
    }
}

pub struct MockUserInfoWriter {
    id: AtomicU32,
    user_info: Arc<RwLock<UserInfoManager>>,
}

#[async_trait::async_trait]
impl UserInfoWriter for MockUserInfoWriter {
    async fn create_user(&self, user: UserInfo) -> Result<()> {
        let mut user = user;
        user.id = self.gen_id();
        self.user_info.write().create_user(user);
        Ok(())
    }

    async fn drop_user(&self, id: UserId) -> Result<()> {
        self.user_info.write().drop_user(id);
        Ok(())
    }

    async fn update_user(
        &self,
        update_user: UserInfo,
        update_fields: Vec<UpdateField>,
    ) -> Result<()> {
        let mut lock = self.user_info.write();
        let id = update_user.get_id();
        let old_name = lock.get_user_name_by_id(id).unwrap();
        let mut user_info = lock.get_user_by_name(&old_name).unwrap().clone();
        update_fields.into_iter().for_each(|field| match field {
            UpdateField::Super => user_info.is_super = update_user.is_super,
            UpdateField::Login => user_info.can_login = update_user.can_login,
            UpdateField::CreateDb => user_info.can_create_db = update_user.can_create_db,
            UpdateField::CreateUser => user_info.can_create_user = update_user.can_create_user,
            UpdateField::AuthInfo => user_info.auth_info = update_user.auth_info.clone(),
            UpdateField::Rename => user_info.name = update_user.name.clone(),
            UpdateField::Unspecified => unreachable!(),
        });
        lock.update_user(update_user);
        Ok(())
    }

    /// In `MockUserInfoWriter`, we don't support expand privilege with `GrantAllTables` and
    /// `GrantAllSources` when grant privilege to user.
    async fn grant_privilege(
        &self,
        users: Vec<UserId>,
        privileges: Vec<GrantPrivilege>,
        with_grant_option: bool,
        _grantor: UserId,
    ) -> Result<()> {
        let privileges = privileges
            .into_iter()
            .map(|mut p| {
                p.action_with_opts
                    .iter_mut()
                    .for_each(|ao| ao.with_grant_option = with_grant_option);
                p
            })
            .collect::<Vec<_>>();
        for user_id in users {
            if let Some(u) = self.user_info.write().get_user_mut(user_id) {
                u.grant_privileges.extend(privileges.clone());
            }
        }
        Ok(())
    }

    /// In `MockUserInfoWriter`, we don't support expand privilege with `RevokeAllTables` and
    /// `RevokeAllSources` when revoke privilege from user.
    async fn revoke_privilege(
        &self,
        users: Vec<UserId>,
        privileges: Vec<GrantPrivilege>,
        _granted_by: Option<UserId>,
        _revoke_by: UserId,
        revoke_grant_option: bool,
        _cascade: bool,
    ) -> Result<()> {
        for user_id in users {
            if let Some(u) = self.user_info.write().get_user_mut(user_id) {
                u.grant_privileges.iter_mut().for_each(|p| {
                    for rp in &privileges {
                        if rp.object != p.object {
                            continue;
                        }
                        if revoke_grant_option {
                            for ao in &mut p.action_with_opts {
                                if rp
                                    .action_with_opts
                                    .iter()
                                    .any(|rao| rao.action == ao.action)
                                {
                                    ao.with_grant_option = false;
                                }
                            }
                        } else {
                            p.action_with_opts.retain(|po| {
                                rp.action_with_opts
                                    .iter()
                                    .all(|rao| rao.action != po.action)
                            });
                        }
                    }
                });
                u.grant_privileges
                    .retain(|p| !p.action_with_opts.is_empty());
            }
        }
        Ok(())
    }
}

impl MockUserInfoWriter {
    pub fn new(user_info: Arc<RwLock<UserInfoManager>>) -> Self {
        user_info.write().create_user(UserInfo {
            id: DEFAULT_SUPER_USER_ID,
            name: DEFAULT_SUPER_USER.to_string(),
            is_super: true,
            can_create_db: true,
            can_create_user: true,
            can_login: true,
            ..Default::default()
        });
        Self {
            user_info,
            id: AtomicU32::new(NON_RESERVED_USER_ID as u32),
        }
    }

    fn gen_id(&self) -> u32 {
        self.id.fetch_add(1, Ordering::SeqCst)
    }
}

pub struct MockFrontendMetaClient {}

#[async_trait::async_trait]
impl FrontendMetaClient for MockFrontendMetaClient {
    async fn pin_snapshot(&self) -> RpcResult<HummockSnapshot> {
        Ok(HummockSnapshot {
            committed_epoch: 0,
            current_epoch: 0,
        })
    }

    async fn get_snapshot(&self) -> RpcResult<HummockSnapshot> {
        Ok(HummockSnapshot {
            committed_epoch: 0,
            current_epoch: 0,
        })
    }

    async fn flush(&self, _checkpoint: bool) -> RpcResult<HummockSnapshot> {
        Ok(HummockSnapshot {
            committed_epoch: 0,
            current_epoch: 0,
        })
    }

    async fn cancel_creating_jobs(&self, _infos: PbJobs) -> RpcResult<Vec<u32>> {
        Ok(vec![])
    }

    async fn list_table_fragments(
        &self,
        _table_ids: &[u32],
    ) -> RpcResult<HashMap<u32, TableFragmentInfo>> {
        Ok(HashMap::default())
    }

    async fn list_table_fragment_states(&self) -> RpcResult<Vec<TableFragmentState>> {
        Ok(vec![])
    }

    async fn list_fragment_distribution(&self) -> RpcResult<Vec<FragmentDistribution>> {
        Ok(vec![])
    }

    async fn list_actor_states(&self) -> RpcResult<Vec<ActorState>> {
        Ok(vec![])
    }

    async fn unpin_snapshot(&self) -> RpcResult<()> {
        Ok(())
    }

    async fn unpin_snapshot_before(&self, _epoch: u64) -> RpcResult<()> {
        Ok(())
    }

    async fn list_meta_snapshots(&self) -> RpcResult<Vec<MetaSnapshotMetadata>> {
        Ok(vec![])
    }

    async fn get_system_params(&self) -> RpcResult<SystemParamsReader> {
        Ok(SystemParams::default().into())
    }

    async fn set_system_param(
        &self,
        _param: String,
        _value: Option<String>,
    ) -> RpcResult<Option<SystemParamsReader>> {
        Ok(Some(SystemParams::default().into()))
    }

    async fn list_ddl_progress(&self) -> RpcResult<Vec<DdlProgress>> {
        Ok(vec![])
    }

    async fn get_tables(&self, _table_ids: &[u32]) -> RpcResult<HashMap<u32, Table>> {
        Ok(HashMap::new())
    }

    async fn list_hummock_pinned_versions(&self) -> RpcResult<Vec<(u32, u64)>> {
        unimplemented!()
    }

    async fn list_hummock_pinned_snapshots(&self) -> RpcResult<Vec<(u32, u64)>> {
        unimplemented!()
    }

    async fn get_hummock_current_version(&self) -> RpcResult<HummockVersion> {
        unimplemented!()
    }

    async fn get_hummock_checkpoint_version(&self) -> RpcResult<HummockVersion> {
        unimplemented!()
    }

    async fn list_version_deltas(&self) -> RpcResult<Vec<HummockVersionDelta>> {
        unimplemented!()
    }

    async fn list_branched_objects(&self) -> RpcResult<Vec<BranchedObject>> {
        unimplemented!()
    }
<<<<<<< HEAD
=======

    async fn list_hummock_compaction_group_configs(&self) -> RpcResult<Vec<CompactionGroupInfo>> {
        unimplemented!()
    }

    async fn list_hummock_active_write_limits(&self) -> RpcResult<HashMap<u64, WriteLimit>> {
        unimplemented!()
    }

    async fn list_hummock_meta_configs(&self) -> RpcResult<HashMap<String, String>> {
        unimplemented!()
    }
>>>>>>> 467ba4b0
}

#[cfg(test)]
pub static PROTO_FILE_DATA: &str = r#"
    syntax = "proto3";
    package test;
    message TestRecord {
      int32 id = 1;
      Country country = 3;
      int64 zipcode = 4;
      float rate = 5;
    }
    message Country {
      string address = 1;
      City city = 2;
      string zipcode = 3;
    }
    message City {
      string address = 1;
      string zipcode = 2;
    }"#;

/// Returns the file.
/// (`NamedTempFile` will automatically delete the file when it goes out of scope.)
pub fn create_proto_file(proto_data: &str) -> NamedTempFile {
    let in_file = Builder::new()
        .prefix("temp")
        .suffix(".proto")
        .rand_bytes(8)
        .tempfile()
        .unwrap();

    let out_file = Builder::new()
        .prefix("temp")
        .suffix(".pb")
        .rand_bytes(8)
        .tempfile()
        .unwrap();

    let mut file = in_file.as_file();
    file.write_all(proto_data.as_ref())
        .expect("writing binary to test file");
    file.flush().expect("flush temp file failed");
    let include_path = in_file
        .path()
        .parent()
        .unwrap()
        .to_string_lossy()
        .into_owned();
    let out_path = out_file.path().to_string_lossy().into_owned();
    let in_path = in_file.path().to_string_lossy().into_owned();
    let mut compile = std::process::Command::new("protoc");

    let out = compile
        .arg("--include_imports")
        .arg("-I")
        .arg(include_path)
        .arg(format!("--descriptor_set_out={}", out_path))
        .arg(in_path)
        .output()
        .expect("failed to compile proto");
    if !out.status.success() {
        panic!("compile proto failed \n output: {:?}", out);
    }
    out_file
}<|MERGE_RESOLUTION|>--- conflicted
+++ resolved
@@ -35,14 +35,9 @@
     PbDatabase, PbFunction, PbIndex, PbSchema, PbSink, PbSource, PbTable, PbView, Table,
 };
 use risingwave_pb::ddl_service::{create_connection_request, DdlProgress};
-<<<<<<< HEAD
-use risingwave_pb::hummock::{
-    BranchedObject, HummockSnapshot, HummockVersion, HummockVersionDelta,
-=======
 use risingwave_pb::hummock::write_limits::WriteLimit;
 use risingwave_pb::hummock::{
     BranchedObject, CompactionGroupInfo, HummockSnapshot, HummockVersion, HummockVersionDelta,
->>>>>>> 467ba4b0
 };
 use risingwave_pb::meta::cancel_creating_jobs_request::PbJobs;
 use risingwave_pb::meta::list_actor_states_response::ActorState;
@@ -856,8 +851,6 @@
     async fn list_branched_objects(&self) -> RpcResult<Vec<BranchedObject>> {
         unimplemented!()
     }
-<<<<<<< HEAD
-=======
 
     async fn list_hummock_compaction_group_configs(&self) -> RpcResult<Vec<CompactionGroupInfo>> {
         unimplemented!()
@@ -870,7 +863,6 @@
     async fn list_hummock_meta_configs(&self) -> RpcResult<HashMap<String, String>> {
         unimplemented!()
     }
->>>>>>> 467ba4b0
 }
 
 #[cfg(test)]
