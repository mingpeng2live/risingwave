// Copyright 2024 RisingWave Labs
//
// Licensed under the Apache License, Version 2.0 (the "License");
// you may not use this file except in compliance with the License.
// You may obtain a copy of the License at
//
//     http://www.apache.org/licenses/LICENSE-2.0
//
// Unless required by applicable law or agreed to in writing, software
// distributed under the License is distributed on an "AS IS" BASIS,
// WITHOUT WARRANTIES OR CONDITIONS OF ANY KIND, either express or implied.
// See the License for the specific language governing permissions and
// limitations under the License.

use core::mem;
use core::time::Duration;
use std::collections::{HashMap, VecDeque};
use std::rc::Rc;
use std::sync::Arc;
use std::time::Instant;

use bytes::Bytes;
use fixedbitset::FixedBitSet;
use futures::StreamExt;
use pgwire::pg_field_descriptor::PgFieldDescriptor;
use pgwire::pg_response::StatementType;
use pgwire::types::{Format, Row};
use risingwave_common::catalog::Field;
use risingwave_common::error::BoxedError;
use risingwave_common::session_config::QueryMode;
use risingwave_common::types::DataType;
use risingwave_sqlparser::ast::{Ident, ObjectName, Statement};

use super::SessionImpl;
use crate::catalog::subscription_catalog::SubscriptionCatalog;
use crate::catalog::TableId;
use crate::error::{ErrorCode, Result};
use crate::handler::declare_cursor::{
    create_chunk_stream_for_cursor, create_stream_for_cursor_stmt,
};
use crate::handler::query::{gen_batch_plan_fragmenter, BatchQueryPlanResult};
use crate::handler::util::{
    convert_logstore_u64_to_unix_millis, gen_query_from_table_name, pg_value_format, to_pg_field,
    DataChunkToRowSetAdapter, StaticSessionData,
};
use crate::handler::HandlerArgs;
use crate::monitor::{CursorMetrics, PeriodicCursorMetrics};
use crate::optimizer::plan_node::{generic, BatchLogSeqScan};
use crate::optimizer::property::{Order, RequiredDist};
use crate::optimizer::PlanRoot;
use crate::scheduler::{DistributedQueryStream, LocalQueryStream, ReadSnapshot};
use crate::{OptimizerContext, OptimizerContextRef, PgResponseStream, PlanRef, TableCatalog};

pub enum CursorDataChunkStream {
    LocalDataChunk(Option<LocalQueryStream>),
    DistributedDataChunk(Option<DistributedQueryStream>),
    PgResponse(PgResponseStream),
}

impl CursorDataChunkStream {
    pub fn init_row_stream(
        &mut self,
        fields: &Vec<Field>,
        formats: &Vec<Format>,
        session: Arc<SessionImpl>,
    ) {
        let columns_type = fields.iter().map(|f| f.data_type().clone()).collect();
        match self {
            CursorDataChunkStream::LocalDataChunk(data_chunk) => {
                let data_chunk = mem::take(data_chunk).unwrap();
                let row_stream = PgResponseStream::LocalQuery(DataChunkToRowSetAdapter::new(
                    data_chunk,
                    columns_type,
                    formats.clone(),
                    session,
                ));
                *self = CursorDataChunkStream::PgResponse(row_stream);
            }
            CursorDataChunkStream::DistributedDataChunk(data_chunk) => {
                let data_chunk = mem::take(data_chunk).unwrap();
                let row_stream = PgResponseStream::DistributedQuery(DataChunkToRowSetAdapter::new(
                    data_chunk,
                    columns_type,
                    formats.clone(),
                    session,
                ));
                *self = CursorDataChunkStream::PgResponse(row_stream);
            }
            _ => {}
        }
    }

    pub async fn next(&mut self) -> Result<Option<std::result::Result<Vec<Row>, BoxedError>>> {
        match self {
            CursorDataChunkStream::PgResponse(row_stream) => Ok(row_stream.next().await),
            _ => Err(ErrorCode::InternalError(
                "Only 'CursorDataChunkStream' can call next and return rows".to_string(),
            )
            .into()),
        }
    }
}
pub enum Cursor {
    Subscription(SubscriptionCursor),
    Query(QueryCursor),
}
impl Cursor {
    pub async fn next(
        &mut self,
        count: u32,
        handle_args: HandlerArgs,
        formats: &Vec<Format>,
    ) -> Result<(Vec<Row>, Vec<PgFieldDescriptor>)> {
        match self {
            Cursor::Subscription(cursor) => {
                cursor.next(count, handle_args, formats).await.map_err(|e| {
                    cursor.cursor_metrics.subscription_cursor_error_count.inc();
                    e
                })
            }
            Cursor::Query(cursor) => cursor.next(count, formats, handle_args).await,
        }
    }

    pub fn get_fields(&mut self) -> Vec<Field> {
        match self {
            Cursor::Subscription(cursor) => cursor.fields.clone(),
            Cursor::Query(cursor) => cursor.fields.clone(),
        }
    }
}

pub struct QueryCursor {
    chunk_stream: CursorDataChunkStream,
    fields: Vec<Field>,
    remaining_rows: VecDeque<Row>,
}

impl QueryCursor {
    pub fn new(chunk_stream: CursorDataChunkStream, fields: Vec<Field>) -> Result<Self> {
        Ok(Self {
            chunk_stream,
            fields,
            remaining_rows: VecDeque::<Row>::new(),
        })
    }

    pub async fn next_once(&mut self) -> Result<Option<Row>> {
        while self.remaining_rows.is_empty() {
            let rows = self.chunk_stream.next().await?;
            let rows = match rows {
                None => return Ok(None),
                Some(row) => row?,
            };
            self.remaining_rows = rows.into_iter().collect();
        }
        let row = self.remaining_rows.pop_front().unwrap();
        Ok(Some(row))
    }

    pub async fn next(
        &mut self,
        count: u32,
        formats: &Vec<Format>,
        handle_args: HandlerArgs,
    ) -> Result<(Vec<Row>, Vec<PgFieldDescriptor>)> {
        // `FETCH NEXT` is equivalent to `FETCH 1`.
        // min with 100 to avoid allocating too many memory at once.
        let session = handle_args.session;
        let mut ans = Vec::with_capacity(std::cmp::min(100, count) as usize);
        let mut cur = 0;
        let desc = self.fields.iter().map(to_pg_field).collect();
        self.chunk_stream
            .init_row_stream(&self.fields, formats, session);
        while cur < count
            && let Some(row) = self.next_once().await?
        {
            cur += 1;
            ans.push(row);
        }
        Ok((ans, desc))
    }
}

enum State {
    InitLogStoreQuery {
        // The rw_timestamp used to initiate the query to read from subscription logstore.
        seek_timestamp: u64,

        // If specified, the expected_timestamp must be an exact match for the next rw_timestamp.
        expected_timestamp: Option<u64>,
    },
    Fetch {
        // Whether the query is reading from snapshot
        // true: read from the upstream table snapshot
        // false: read from subscription logstore
        from_snapshot: bool,

        // The rw_timestamp used to initiate the query to read from subscription logstore.
        rw_timestamp: u64,

        // The row stream to from the batch query read.
        // It is returned from the batch execution.
        chunk_stream: CursorDataChunkStream,

        // A cache to store the remaining rows from the row stream.
        remaining_rows: VecDeque<Row>,

        expected_timestamp: Option<u64>,

        init_query_timer: Instant,
    },
    Invalid,
}

pub struct SubscriptionCursor {
    cursor_name: String,
    subscription: Arc<SubscriptionCatalog>,
    dependent_table_id: TableId,
    cursor_need_drop_time: Instant,
    state: State,
    // fields will be set in the table's catalog when the cursor is created,
    // and will be reset each time it is created chunk_stream, this is to avoid changes in the catalog due to alter.
    fields: Vec<Field>,
    cursor_metrics: Arc<CursorMetrics>,
    last_fetch: Instant,
}

impl SubscriptionCursor {
    pub async fn new(
        cursor_name: String,
        start_timestamp: Option<u64>,
        subscription: Arc<SubscriptionCatalog>,
        dependent_table_id: TableId,
        handle_args: &HandlerArgs,
        cursor_metrics: Arc<CursorMetrics>,
    ) -> Result<Self> {
        let (state, fields) = if let Some(start_timestamp) = start_timestamp {
            let table_catalog = handle_args.session.get_table_by_id(&dependent_table_id)?;
            let fields = table_catalog
                .columns
                .iter()
                .filter(|c| !c.is_hidden)
                .map(|c| Field::with_name(c.data_type().clone(), c.name()))
                .collect();
            let fields = Self::build_desc(fields, true);
            (
                State::InitLogStoreQuery {
                    seek_timestamp: start_timestamp,
                    expected_timestamp: None,
                },
                fields,
            )
        } else {
            // The query stream needs to initiated on cursor creation to make sure
            // future fetch on the cursor starts from the snapshot when the cursor is declared.
            //
            // TODO: is this the right behavior? Should we delay the query stream initiation till the first fetch?
            let (chunk_stream, fields, init_query_timer) =
                Self::initiate_query(None, &dependent_table_id, handle_args.clone()).await?;
            let pinned_epoch = match handle_args.session.get_pinned_snapshot().ok_or_else(|| {
                ErrorCode::InternalError("Fetch Cursor can't find snapshot epoch".to_string())
            })? {
                ReadSnapshot::FrontendPinned { snapshot, .. } => snapshot.committed_epoch(),
                ReadSnapshot::Other(_) => {
                    return Err(ErrorCode::InternalError("Fetch Cursor can't start from specified query epoch. May run `set query_epoch = 0;`".to_string()).into());
                }
            };
            let start_timestamp = pinned_epoch;

            (
                State::Fetch {
                    from_snapshot: true,
                    rw_timestamp: start_timestamp,
                    chunk_stream,
                    remaining_rows: VecDeque::new(),
                    expected_timestamp: None,
                    init_query_timer,
                },
                fields,
            )
        };

        let cursor_need_drop_time =
            Instant::now() + Duration::from_secs(subscription.retention_seconds);
        Ok(Self {
            cursor_name,
            subscription,
            dependent_table_id,
            cursor_need_drop_time,
            state,
            fields,
            cursor_metrics,
            last_fetch: Instant::now(),
        })
    }

    async fn next_row(
        &mut self,
        handle_args: &HandlerArgs,
        formats: &Vec<Format>,
    ) -> Result<Option<Row>> {
        loop {
            match &mut self.state {
                State::InitLogStoreQuery {
                    seek_timestamp,
                    expected_timestamp,
                } => {
                    let from_snapshot = false;

                    // Initiate a new batch query to continue fetching
                    match Self::get_next_rw_timestamp(
                        *seek_timestamp,
                        &self.dependent_table_id,
                        *expected_timestamp,
                        handle_args.clone(),
                        &self.subscription,
                    )
                    .await
                    {
                        Ok((Some(rw_timestamp), expected_timestamp)) => {
                            let (mut chunk_stream, fields, init_query_timer) =
                                Self::initiate_query(
                                    Some(rw_timestamp),
                                    &self.dependent_table_id,
                                    handle_args.clone(),
                                )
                                .await?;
                            Self::init_row_stream(
                                &mut chunk_stream,
                                formats,
                                &from_snapshot,
                                &fields,
                                handle_args.session.clone(),
                            );

                            self.cursor_need_drop_time = Instant::now()
                                + Duration::from_secs(self.subscription.retention_seconds);
                            let mut remaining_rows = VecDeque::new();
                            Self::try_refill_remaining_rows(&mut chunk_stream, &mut remaining_rows)
                                .await?;
                            // Transition to the Fetch state
                            self.state = State::Fetch {
                                from_snapshot,
                                rw_timestamp,
                                chunk_stream,
                                remaining_rows,
                                expected_timestamp,
                                init_query_timer,
                            };
                            if self.fields.ne(&fields) {
                                self.fields = fields;
                                return Ok(None);
                            }
                        }
                        Ok((None, _)) => return Ok(None),
                        Err(e) => {
                            self.state = State::Invalid;
                            return Err(e);
                        }
                    }
                }
                State::Fetch {
                    from_snapshot,
                    rw_timestamp,
                    chunk_stream,
                    remaining_rows,
                    expected_timestamp,
                    init_query_timer,
                } => {
                    let session_data = StaticSessionData {
                        timezone: handle_args.session.config().timezone(),
                    };
                    let from_snapshot = *from_snapshot;
                    let rw_timestamp = *rw_timestamp;

                    // Try refill remaining rows
                    Self::try_refill_remaining_rows(chunk_stream, remaining_rows).await?;

                    if let Some(row) = remaining_rows.pop_front() {
                        // 1. Fetch the next row
                        let new_row = row.take();
                        if from_snapshot {
                            return Ok(Some(Row::new(Self::build_row(
                                new_row,
                                None,
                                formats,
                                &session_data,
                            )?)));
                        } else {
                            return Ok(Some(Row::new(Self::build_row(
                                new_row,
                                Some(rw_timestamp),
                                formats,
                                &session_data,
                            )?)));
                        }
                    } else {
                        self.cursor_metrics
                            .subscription_cursor_query_duration
                            .with_label_values(&[&self.subscription.name])
                            .observe(init_query_timer.elapsed().as_millis() as _);
                        // 2. Reach EOF for the current query.
                        if let Some(expected_timestamp) = expected_timestamp {
                            self.state = State::InitLogStoreQuery {
                                seek_timestamp: *expected_timestamp,
                                expected_timestamp: Some(*expected_timestamp),
                            };
                        } else {
                            self.state = State::InitLogStoreQuery {
                                seek_timestamp: rw_timestamp + 1,
                                expected_timestamp: None,
                            };
                        }
                    }
                }
                State::Invalid => {
                    // TODO: auto close invalid cursor?
                    return Err(ErrorCode::InternalError(
                        "Cursor is in invalid state. Please close and re-create the cursor."
                            .to_string(),
                    )
                    .into());
                }
            }
        }
    }

    pub async fn next(
        &mut self,
        count: u32,
        handle_args: HandlerArgs,
        formats: &Vec<Format>,
    ) -> Result<(Vec<Row>, Vec<PgFieldDescriptor>)> {
        if Instant::now() > self.cursor_need_drop_time {
            return Err(ErrorCode::InternalError(
                "The cursor has exceeded its maximum lifetime, please recreate it (close then declare cursor).".to_string(),
            )
            .into());
        }

        let mut ans = Vec::with_capacity(std::cmp::min(100, count) as usize);
        let mut cur = 0;
        let desc = self.fields.iter().map(to_pg_field).collect();
        if let State::Fetch {
            from_snapshot,
            chunk_stream,
            ..
        } = &mut self.state
        {
            Self::init_row_stream(
                chunk_stream,
                formats,
                from_snapshot,
                &self.fields,
                handle_args.session.clone(),
            );
        }
        while cur < count {
            let fetch_cursor_timer = Instant::now();
            let row = self.next_row(&handle_args, formats).await?;
            self.cursor_metrics
                .subscription_cursor_fetch_duration
                .with_label_values(&[&self.subscription.name])
                .observe(fetch_cursor_timer.elapsed().as_millis() as _);
            match row {
                Some(row) => {
                    cur += 1;
                    ans.push(row);
                }
                None => {
                    break;
                }
            }
        }
        self.last_fetch = Instant::now();

        Ok((ans, desc))
    }

    async fn get_next_rw_timestamp(
        seek_timestamp: u64,
        table_id: &TableId,
        expected_timestamp: Option<u64>,
        handle_args: HandlerArgs,
        dependent_subscription: &SubscriptionCatalog,
    ) -> Result<(Option<u64>, Option<u64>)> {
        let session = handle_args.session;
        // Test subscription existence
        session.get_subscription_by_schema_id_name(
            dependent_subscription.schema_id,
            &dependent_subscription.name,
        )?;

        // The epoch here must be pulled every time, otherwise there will be cache consistency issues
        let new_epochs = session
            .list_change_log_epochs(table_id.table_id(), seek_timestamp, 2)
            .await?;
        if let Some(expected_timestamp) = expected_timestamp
            && (new_epochs.is_empty() || &expected_timestamp != new_epochs.first().unwrap())
        {
            return Err(ErrorCode::CatalogError(
                format!(
                    " No data found for rw_timestamp {:?}, data may have been recycled, please recreate cursor",
                    convert_logstore_u64_to_unix_millis(expected_timestamp)
                )
                .into(),
            )
            .into());
        }
        Ok((new_epochs.get(0).cloned(), new_epochs.get(1).cloned()))
    }

    async fn initiate_query(
        rw_timestamp: Option<u64>,
        dependent_table_id: &TableId,
        handle_args: HandlerArgs,
    ) -> Result<(CursorDataChunkStream, Vec<Field>, Instant)> {
        let session = handle_args.clone().session;
        let table_catalog = session.get_table_by_id(dependent_table_id)?;
        let init_query_timer = Instant::now();
        let (chunk_stream, fields) = if let Some(rw_timestamp) = rw_timestamp {
            let context = OptimizerContext::from_handler_args(handle_args);
            let plan_fragmenter_result = gen_batch_plan_fragmenter(
                &session,
                Self::create_batch_plan_for_cursor(
                    &table_catalog,
                    &session,
                    context.into(),
                    rw_timestamp,
                    rw_timestamp,
                )?,
            )?;
            create_chunk_stream_for_cursor(session, plan_fragmenter_result).await?
        } else {
            let subscription_from_table_name =
                ObjectName(vec![Ident::from(table_catalog.name.as_ref())]);
            let query_stmt = Statement::Query(Box::new(gen_query_from_table_name(
                subscription_from_table_name,
            )));
            create_stream_for_cursor_stmt(handle_args, query_stmt).await?
        };
        Ok((
            chunk_stream,
            Self::build_desc(fields, rw_timestamp.is_none()),
            init_query_timer,
        ))
    }

    async fn try_refill_remaining_rows(
        chunk_stream: &mut CursorDataChunkStream,
        remaining_rows: &mut VecDeque<Row>,
    ) -> Result<()> {
        if remaining_rows.is_empty()
            && let Some(row_set) = chunk_stream.next().await?
        {
            remaining_rows.extend(row_set?);
        }
        Ok(())
    }

    pub fn build_row(
        mut row: Vec<Option<Bytes>>,
        rw_timestamp: Option<u64>,
        formats: &Vec<Format>,
        session_data: &StaticSessionData,
    ) -> Result<Vec<Option<Bytes>>> {
        let row_len = row.len();
        let new_row = if let Some(rw_timestamp) = rw_timestamp {
            let rw_timestamp_formats = formats.get(row_len).unwrap_or(&Format::Text);
            let rw_timestamp = convert_logstore_u64_to_unix_millis(rw_timestamp);
            let rw_timestamp = pg_value_format(
                &DataType::Int64,
                risingwave_common::types::ScalarRefImpl::Int64(rw_timestamp as i64),
                *rw_timestamp_formats,
                session_data,
            )?;
            vec![Some(rw_timestamp)]
        } else {
            let op_formats = formats.get(row_len).unwrap_or(&Format::Text);
            let op = pg_value_format(
                &DataType::Varchar,
                risingwave_common::types::ScalarRefImpl::Utf8("Insert"),
                *op_formats,
                session_data,
            )?;
            vec![Some(op), None]
        };
        row.extend(new_row);
        Ok(row)
    }

    pub fn build_desc(mut descs: Vec<Field>, from_snapshot: bool) -> Vec<Field> {
        if from_snapshot {
            descs.push(Field::with_name(DataType::Varchar, "op"));
        }
        descs.push(Field::with_name(DataType::Int64, "rw_timestamp"));
        descs
    }

    pub fn create_batch_plan_for_cursor(
        table_catalog: &TableCatalog,
        session: &SessionImpl,
        context: OptimizerContextRef,
        old_epoch: u64,
        new_epoch: u64,
    ) -> Result<BatchQueryPlanResult> {
        let out_col_idx = table_catalog
            .columns
            .iter()
            .enumerate()
            .filter(|(_, v)| !v.is_hidden)
            .map(|(i, _)| i)
            .collect::<Vec<_>>();
        let core = generic::LogScan::new(
            table_catalog.name.clone(),
            out_col_idx,
            Rc::new(table_catalog.table_desc()),
            context,
            old_epoch,
            new_epoch,
        );
        let batch_log_seq_scan = BatchLogSeqScan::new(core);
        let schema = batch_log_seq_scan
            .core()
            .schema_without_table_name()
            .clone();
        let out_fields = FixedBitSet::from_iter(0..schema.len());
        let out_names = batch_log_seq_scan.core().column_names();
        // Here we just need a plan_root to call the method, only out_fields and out_names will be used
        let plan_root = PlanRoot::new_with_batch_plan(
            PlanRef::from(batch_log_seq_scan.clone()),
            RequiredDist::single(),
            Order::default(),
            out_fields,
            out_names,
        );
        let (batch_log_seq_scan, query_mode) = match session.config().query_mode() {
            QueryMode::Auto => (plan_root.gen_batch_local_plan()?, QueryMode::Local),
            QueryMode::Local => (plan_root.gen_batch_local_plan()?, QueryMode::Local),
            QueryMode::Distributed => (
                plan_root.gen_batch_distributed_plan()?,
                QueryMode::Distributed,
            ),
        };
        Ok(BatchQueryPlanResult {
            plan: batch_log_seq_scan,
            query_mode,
            schema,
            stmt_type: StatementType::SELECT,
            dependent_relations: table_catalog.dependent_relations.clone(),
        })
    }

    // In the beginning (declare cur), we will give it an empty formats,
    // this formats is not a real, when we fetch, We fill it with the formats returned from the pg client.
    pub fn init_row_stream(
        chunk_stream: &mut CursorDataChunkStream,
        formats: &Vec<Format>,
        from_snapshot: &bool,
        fields: &Vec<Field>,
        session: Arc<SessionImpl>,
    ) {
        let mut formats = formats.clone();
        let mut fields = fields.clone();
        formats.pop();
        fields.pop();
        if *from_snapshot {
            formats.pop();
            fields.pop();
        }
        chunk_stream.init_row_stream(&fields, &formats, session);
    }
}

pub struct CursorManager {
    cursor_map: tokio::sync::Mutex<HashMap<String, Cursor>>,
    cursor_metrics: Arc<CursorMetrics>,
}

impl CursorManager {
    pub fn new(cursor_metrics: Arc<CursorMetrics>) -> Self {
        Self {
            cursor_map: tokio::sync::Mutex::new(HashMap::new()),
            cursor_metrics,
        }
    }

    pub async fn add_subscription_cursor(
        &self,
        cursor_name: String,
        start_timestamp: Option<u64>,
        dependent_table_id: TableId,
        subscription: Arc<SubscriptionCatalog>,
        handle_args: &HandlerArgs,
    ) -> Result<()> {
        let create_cursor_timer = Instant::now();
        let subscription_name = subscription.name.clone();
        let cursor = SubscriptionCursor::new(
            cursor_name.clone(),
            start_timestamp,
            subscription,
            dependent_table_id,
            handle_args,
            self.cursor_metrics.clone(),
        )
        .await?;
        let mut cursor_map = self.cursor_map.lock().await;
        self.cursor_metrics
            .subscription_cursor_declare_duration
            .with_label_values(&[&subscription_name])
            .observe(create_cursor_timer.elapsed().as_millis() as _);

        cursor_map.retain(|_, v| {
            if let Cursor::Subscription(cursor) = v
                && matches!(cursor.state, State::Invalid)
            {
                false
            } else {
                true
            }
        });

        cursor_map
            .try_insert(cursor.cursor_name.clone(), Cursor::Subscription(cursor))
            .map_err(|_| {
                ErrorCode::CatalogError(format!("cursor `{}` already exists", cursor_name).into())
            })?;
        Ok(())
    }

    pub async fn add_query_cursor(
        &self,
        cursor_name: ObjectName,
        chunk_stream: CursorDataChunkStream,
        fields: Vec<Field>,
    ) -> Result<()> {
        let cursor = QueryCursor::new(chunk_stream, fields)?;
        self.cursor_map
            .lock()
            .await
            .try_insert(cursor_name.to_string(), Cursor::Query(cursor))
            .map_err(|_| {
                ErrorCode::CatalogError(format!("cursor `{}` already exists", cursor_name).into())
            })?;

        Ok(())
    }

    pub async fn remove_cursor(&self, cursor_name: String) -> Result<()> {
        self.cursor_map
            .lock()
            .await
            .remove(&cursor_name)
            .ok_or_else(|| {
                ErrorCode::CatalogError(format!("cursor `{}` don't exists", cursor_name).into())
            })?;
        Ok(())
    }

    pub async fn remove_all_cursor(&self) {
        self.cursor_map.lock().await.clear();
    }

    pub async fn remove_all_query_cursor(&self) {
        self.cursor_map
            .lock()
            .await
            .retain(|_, v| matches!(v, Cursor::Subscription(_)));
    }

    pub async fn get_rows_with_cursor(
        &self,
        cursor_name: String,
        count: u32,
        handle_args: HandlerArgs,
        formats: &Vec<Format>,
    ) -> Result<(Vec<Row>, Vec<PgFieldDescriptor>)> {
        if let Some(cursor) = self.cursor_map.lock().await.get_mut(&cursor_name) {
            cursor.next(count, handle_args, formats).await
        } else {
            Err(ErrorCode::ItemNotFound(format!("Cannot find cursor `{}`", cursor_name)).into())
        }
    }

    pub async fn get_fields_with_cursor(&self, cursor_name: String) -> Result<Vec<Field>> {
        if let Some(cursor) = self.cursor_map.lock().await.get_mut(&cursor_name) {
            Ok(cursor.get_fields())
        } else {
            Err(ErrorCode::ItemNotFound(format!("Cannot find cursor `{}`", cursor_name)).into())
        }
    }

<<<<<<< HEAD
    pub async fn get_periodic_cursor_metrics(&self) -> PeriodicCursorMetrics {
        let mut subsription_cursor_nums = 0;
        let mut invalid_subsription_cursor_nums = 0;
        let mut subscription_cursor_last_fetch_duration = HashMap::new();
        for (_, cursor) in self.cursor_map.lock().await.iter() {
            if let Cursor::Subscription(subscription_cursor) = cursor {
                subsription_cursor_nums += 1;
                if matches!(subscription_cursor.state, State::Invalid) {
                    invalid_subsription_cursor_nums += 1;
                }
                let fetch_duration = subscription_cursor.last_fetch.elapsed().as_millis() as f64;
                subscription_cursor_last_fetch_duration.insert(
                    subscription_cursor.subscription.name.clone(),
                    fetch_duration,
                );
            }
        }
        PeriodicCursorMetrics {
            subsription_cursor_nums,
            invalid_subsription_cursor_nums,
            subscription_cursor_last_fetch_duration,
        }
=======
    pub async fn get_all_query_cursors(&self) -> (Vec<Row>, Vec<PgFieldDescriptor>) {
        let cursor_names = self
            .cursor_map
            .lock()
            .await
            .iter()
            .filter_map(|(currsor_name, cursor)| {
                if let Cursor::Query(_cursor) = cursor {
                    let cursor_name = vec![Some(Bytes::from(currsor_name.clone().into_bytes()))];
                    Some(Row::new(cursor_name))
                } else {
                    None
                }
            })
            .collect();
        (
            cursor_names,
            vec![PgFieldDescriptor::new(
                "Name".to_string(),
                DataType::Varchar.to_oid(),
                DataType::Varchar.type_len(),
            )],
        )
    }

    pub async fn get_all_subscription_cursors(&self) -> (Vec<Row>, Vec<PgFieldDescriptor>) {
        let cursors = self
            .cursor_map
            .lock()
            .await
            .iter()
            .filter_map(|(cursor_name, cursor)| {
                if let Cursor::Subscription(cursor) = cursor {
                    let cursors = vec![
                        Some(Bytes::from(cursor_name.clone().into_bytes())),
                        Some(Bytes::from(cursor.subscription.name.clone().into_bytes())),
                    ];
                    Some(Row::new(cursors))
                } else {
                    None
                }
            })
            .collect();
        (
            cursors,
            vec![
                PgFieldDescriptor::new(
                    "Name".to_string(),
                    DataType::Varchar.to_oid(),
                    DataType::Varchar.type_len(),
                ),
                PgFieldDescriptor::new(
                    "SubscriptionName".to_string(),
                    DataType::Varchar.to_oid(),
                    DataType::Varchar.type_len(),
                ),
            ],
        )
>>>>>>> 9923c3ab
    }
}<|MERGE_RESOLUTION|>--- conflicted
+++ resolved
@@ -791,7 +791,6 @@
         }
     }
 
-<<<<<<< HEAD
     pub async fn get_periodic_cursor_metrics(&self) -> PeriodicCursorMetrics {
         let mut subsription_cursor_nums = 0;
         let mut invalid_subsription_cursor_nums = 0;
@@ -814,7 +813,8 @@
             invalid_subsription_cursor_nums,
             subscription_cursor_last_fetch_duration,
         }
-=======
+    }
+
     pub async fn get_all_query_cursors(&self) -> (Vec<Row>, Vec<PgFieldDescriptor>) {
         let cursor_names = self
             .cursor_map
@@ -873,6 +873,5 @@
                 ),
             ],
         )
->>>>>>> 9923c3ab
     }
 }