--- conflicted
+++ resolved
@@ -23,12 +23,8 @@
 
 use super::create_index::gen_create_index_plan;
 use super::create_mv::gen_create_mv_plan;
-<<<<<<< HEAD
-use super::create_sink::gen_sink_plan;
+use super::create_sink::{gen_sink_plan, get_partition_compute_info};
 use super::create_subscription::gen_subscription_plan;
-=======
-use super::create_sink::{gen_sink_plan, get_partition_compute_info};
->>>>>>> 87354917
 use super::create_table::ColumnIdGenerator;
 use super::query::gen_batch_plan_by_statement;
 use super::util::SourceSchemaCompatExt;
@@ -134,18 +130,12 @@
                             "A created VIEW is just an alias. Instead, use EXPLAIN on the queries which reference the view.".into()
                         ).into());
                     }
-<<<<<<< HEAD
-                    Statement::CreateSink { stmt } => {
-                        gen_sink_plan(&session, context.clone(), stmt).map(|plan| plan.sink_plan)
-                    }
 
                     Statement::CreateSubscription { stmt } => {
                         gen_subscription_plan(&session, context.clone(), stmt)
                             .map(|plan| plan.subscription_plan)
                     }
 
-=======
->>>>>>> 87354917
                     Statement::CreateIndex {
                         name,
                         table_name,
