// Copyright 2023 RisingWave Labs
//
// Licensed under the Apache License, Version 2.0 (the "License");
// you may not use this file except in compliance with the License.
// You may obtain a copy of the License at
//
//     http://www.apache.org/licenses/LICENSE-2.0
//
// Unless required by applicable law or agreed to in writing, software
// distributed under the License is distributed on an "AS IS" BASIS,
// WITHOUT WARRANTIES OR CONDITIONS OF ANY KIND, either express or implied.
// See the License for the specific language governing permissions and
// limitations under the License.

use std::collections::{HashMap, HashSet};
<<<<<<< HEAD
use std::ops::Div;
use std::sync::atomic::{AtomicBool, AtomicU32, Ordering};
use std::sync::{Arc, Mutex};
use std::time::{Duration, SystemTime};

use await_tree::InstrumentAwait;
use bytes::Bytes;
use futures::{pin_mut, stream, FutureExt, StreamExt};
use itertools::Itertools;
use more_asserts::assert_ge;
use parking_lot::RwLock;
=======
use std::sync::Arc;

use await_tree::InstrumentAwait;
use bytes::Bytes;
use futures::{stream, FutureExt, StreamExt};
use itertools::Itertools;
>>>>>>> 38fba4fe
use risingwave_hummock_sdk::compact::{
    compact_task_to_string, estimate_memory_for_compact_task, statistics_compact_task,
};
use risingwave_hummock_sdk::key::{FullKey, PointRange};
use risingwave_hummock_sdk::key_range::{KeyRange, KeyRangeCommon};
<<<<<<< HEAD
use risingwave_hummock_sdk::table_stats::{
    add_table_stats_map, to_prost_table_stats_map, TableStats, TableStatsMap,
};
use risingwave_hummock_sdk::{can_concat, HummockEpoch};
use risingwave_pb::catalog::Table;
use risingwave_pb::hummock::compact_task::TaskStatus;
use risingwave_pb::hummock::report_compaction_task_request::ReportTask as ReportSharedTask;
use risingwave_pb::hummock::subscribe_compaction_event_request::{
    Event as RequestEvent, HeartBeat, PullTask, ReportTask,
};
use risingwave_pb::hummock::subscribe_compaction_event_response::Event as ResponseEvent;
use risingwave_pb::hummock::{
    CompactTask, CompactTaskProgress, CompactorWorkload, LevelType, ReportCompactionTaskRequest,
    SstableInfo, SubscribeCompactionEventRequest, SubscribeCompactionEventResponse,
};
use sysinfo::{CpuRefreshKind, ProcessExt, ProcessRefreshKind, RefreshKind, System, SystemExt};
use tokio::sync::oneshot::{Receiver, Sender};
use tokio::task::JoinHandle;
use tokio::time::Instant;

use super::task_progress::{TaskProgress, TaskProgressManagerRef};
use super::{CompactionStatistics, TaskConfig};
use crate::filter_key_extractor::{FilterKeyExtractorImpl, FilterKeyExtractorManager};
use crate::hummock::compactor::compaction_utils::{
    build_multi_compaction_filter, estimate_task_output_capacity, estimate_task_output_capacity_v2,
    generate_splits, generate_splits_v2,
=======
use risingwave_hummock_sdk::table_stats::{add_table_stats_map, TableStats, TableStatsMap};
use risingwave_hummock_sdk::{can_concat, HummockEpoch};
use risingwave_pb::hummock::compact_task::TaskStatus;
use risingwave_pb::hummock::{CompactTask, LevelType, SstableInfo};
use tokio::sync::oneshot::Receiver;

use super::task_progress::TaskProgress;
use super::{CompactionStatistics, TaskConfig};
use crate::filter_key_extractor::FilterKeyExtractorImpl;
use crate::hummock::compactor::compaction_utils::{
    build_multi_compaction_filter, estimate_task_output_capacity, generate_splits,
>>>>>>> 38fba4fe
};
use crate::hummock::compactor::iterator::ConcatSstableIterator;
use crate::hummock::compactor::task_progress::TaskProgressGuard;
use crate::hummock::compactor::{CompactOutput, CompactionFilter, Compactor, CompactorContext};
use crate::hummock::iterator::{Forward, HummockIterator, UnorderedMergeIteratorInner};
use crate::hummock::multi_builder::{CapacitySplitTableBuilder, TableBuilderFactory};
use crate::hummock::sstable::CompactionDeleteRangesBuilder;
<<<<<<< HEAD
use crate::hummock::vacuum::Vacuum;
use crate::hummock::value::HummockValue;
use crate::hummock::{
    validate_ssts, BlockedXor16FilterBuilder, CachePolicy, CompactionDeleteRanges,
    CompressionAlgorithm, HummockResult, MemoryLimiter, MonotonicDeleteEvent,
    SstableBuilderOptions, SstableObjectIdManager, SstableStoreRef,
};
use crate::monitor::{CompactorMetrics, StoreLocalStatistic};
use crate::opts::StorageOpts;
=======
use crate::hummock::value::HummockValue;
use crate::hummock::{
    BlockedXor16FilterBuilder, CachePolicy, CompactionDeleteRanges, CompressionAlgorithm,
    HummockResult, MonotonicDeleteEvent, SstableBuilderOptions, SstableStoreRef,
};
use crate::monitor::{CompactorMetrics, StoreLocalStatistic};
>>>>>>> 38fba4fe

pub struct CompactorRunner {
    compact_task: CompactTask,
    compactor: Compactor,
    sstable_store: SstableStoreRef,
    key_range: KeyRange,
    split_index: usize,
}

impl CompactorRunner {
    pub fn new(split_index: usize, context: Arc<CompactorContext>, task: CompactTask) -> Self {
        let mut options: SstableBuilderOptions = context.storage_opts.as_ref().into();
        options.compression_algorithm = match task.compression_algorithm {
            0 => CompressionAlgorithm::None,
            1 => CompressionAlgorithm::Lz4,
            _ => CompressionAlgorithm::Zstd,
        };

        options.capacity = estimate_task_output_capacity(context.clone(), &task);
        let kv_count = task
            .input_ssts
            .iter()
            .flat_map(|level| level.table_infos.iter())
            .map(|sst| sst.total_key_count)
            .sum::<u64>() as usize;
        let use_block_based_filter =
            BlockedXor16FilterBuilder::is_kv_count_too_large(kv_count) || task.target_level > 0;

        let key_range = KeyRange {
            left: Bytes::copy_from_slice(task.splits[split_index].get_left()),
            right: Bytes::copy_from_slice(task.splits[split_index].get_right()),
            right_exclusive: true,
        };

        let compactor = Compactor::new(
            options,
            TaskConfig {
                key_range: key_range.clone(),
                cache_policy: CachePolicy::NotFill,
                gc_delete_keys: task.gc_delete_keys,
                watermark: task.watermark,
                stats_target_table_ids: Some(HashSet::from_iter(task.existing_table_ids.clone())),
                task_type: task.task_type(),
                is_target_l0_or_lbase: task.target_level == 0
                    || task.target_level == task.base_level,
                split_by_table: task.split_by_state_table,
                split_weight_by_vnode: task.split_weight_by_vnode,
                use_block_based_filter,
            },
<<<<<<< HEAD
            context.compactor_metrics.clone(),
            context.is_share_buffer_compact,
            context.sstable_store.clone(),
            context.memory_limiter.clone(),
            context.sstable_object_id_manager.clone(),
            context.storage_opts.compact_iter_recreate_timeout_ms,
=======
            false,
>>>>>>> 38fba4fe
        );

        Self {
            compactor,
            compact_task: task,
            sstable_store: context.sstable_store.clone(),
            key_range,
            split_index,
        }
    }

    pub fn new_with_parametric(
        split_index: usize,
        compactor_metrics: Arc<CompactorMetrics>,
        is_share_buffer_compact: bool,
        sstable_store: SstableStoreRef,
        memory_limiter: Arc<MemoryLimiter>,
        storage_opts: Arc<StorageOpts>,
        sstable_object_id_manager: Arc<SstableObjectIdManager>,
        compact_iter_recreate_timeout_ms: u64,
        task: CompactTask,
    ) -> Self {
        let mut options: SstableBuilderOptions = storage_opts.as_ref().into();
        options.compression_algorithm = match task.compression_algorithm {
            0 => CompressionAlgorithm::None,
            1 => CompressionAlgorithm::Lz4,
            _ => CompressionAlgorithm::Zstd,
        };

        options.capacity = estimate_task_output_capacity_v2(storage_opts.sstable_size_mb, &task);
        let kv_count = task
            .input_ssts
            .iter()
            .flat_map(|level| level.table_infos.iter())
            .map(|sst| sst.total_key_count)
            .sum::<u64>() as usize;
        let use_block_based_filter =
            BlockedXor16FilterBuilder::is_kv_count_too_large(kv_count) || task.target_level > 0;

        let key_range = KeyRange {
            left: Bytes::copy_from_slice(task.splits[split_index].get_left()),
            right: Bytes::copy_from_slice(task.splits[split_index].get_right()),
            right_exclusive: true,
        };

        let compactor = Compactor::new(
            options,
            TaskConfig {
                key_range: key_range.clone(),
                cache_policy: CachePolicy::NotFill,
                gc_delete_keys: task.gc_delete_keys,
                watermark: task.watermark,
                stats_target_table_ids: Some(HashSet::from_iter(task.existing_table_ids.clone())),
                task_type: task.task_type(),
                is_target_l0_or_lbase: task.target_level == 0
                    || task.target_level == task.base_level,
                split_by_table: task.split_by_state_table,
                split_weight_by_vnode: task.split_weight_by_vnode,
                use_block_based_filter,
            },
            compactor_metrics.clone(),
            is_share_buffer_compact,
            sstable_store.clone(),
            memory_limiter.clone(),
            sstable_object_id_manager.clone(),
            storage_opts.compact_iter_recreate_timeout_ms,
        );

        Self {
            compactor,
            compact_task: task,
            sstable_store: sstable_store.clone(),
            key_range,
            split_index,
        }
    }

    pub async fn run(
        &self,
        compaction_filter: impl CompactionFilter,
        filter_key_extractor: Arc<FilterKeyExtractorImpl>,
        del_agg: Arc<CompactionDeleteRanges>,
        task_progress: Arc<TaskProgress>,
    ) -> HummockResult<CompactOutput> {
        let iter = self.build_sst_iter(task_progress.clone())?;
        let (ssts, compaction_stat) = self
            .compactor
            .compact_key_range(
                iter,
                compaction_filter,
                del_agg,
                filter_key_extractor,
                Some(task_progress),
                Some(self.compact_task.task_id),
                Some(self.split_index),
            )
            .await?;
        Ok((self.split_index, ssts, compaction_stat))
    }

    pub async fn build_delete_range_iter<F: CompactionFilter>(
        sstable_infos: &Vec<SstableInfo>,
        sstable_store: &SstableStoreRef,
        filter: &mut F,
    ) -> HummockResult<Arc<CompactionDeleteRanges>> {
        let mut builder = CompactionDeleteRangesBuilder::default();
        let mut local_stats = StoreLocalStatistic::default();

        for table_info in sstable_infos {
            let table = sstable_store.sstable(table_info, &mut local_stats).await?;
            let mut range_tombstone_list = table.value().meta.monotonic_tombstone_events.clone();
            range_tombstone_list.iter_mut().for_each(|tombstone| {
                if filter.should_delete(FullKey::from_user_key(
                    tombstone.event_key.left_user_key.as_ref(),
                    tombstone.new_epoch,
                )) {
                    tombstone.new_epoch = HummockEpoch::MAX;
                }
            });
            builder.add_delete_events(range_tombstone_list);
        }

        let aggregator = builder.build_for_compaction();
        Ok(aggregator)
    }

    /// Build the merge iterator based on the given input ssts.
    fn build_sst_iter(
        &self,
        task_progress: Arc<TaskProgress>,
    ) -> HummockResult<impl HummockIterator<Direction = Forward>> {
        let mut table_iters = Vec::new();
        let compact_io_retry_time = self.compactor.compact_iter_recreate_timeout_ms;

        for level in &self.compact_task.input_ssts {
            if level.table_infos.is_empty() {
                continue;
            }

            // Do not need to filter the table because manager has done it.
            if level.level_type == LevelType::Nonoverlapping as i32 {
                debug_assert!(can_concat(&level.table_infos));
                let tables = level
                    .table_infos
                    .iter()
                    .filter(|table_info| {
                        let key_range = KeyRange::from(table_info.key_range.as_ref().unwrap());
                        let table_ids = &table_info.table_ids;
                        let exist_table = table_ids.iter().any(|table_id| {
                            self.compact_task.existing_table_ids.contains(table_id)
                        });

                        self.key_range.full_key_overlap(&key_range) && exist_table
                    })
                    .cloned()
                    .collect_vec();
                table_iters.push(ConcatSstableIterator::new(
                    self.compact_task.existing_table_ids.clone(),
                    tables,
                    self.compactor.task_config.key_range.clone(),
                    self.sstable_store.clone(),
                    task_progress.clone(),
                    compact_io_retry_time,
                ));
            } else {
                for table_info in &level.table_infos {
                    let key_range = KeyRange::from(table_info.key_range.as_ref().unwrap());
                    let table_ids = &table_info.table_ids;
                    let exist_table = table_ids
                        .iter()
                        .any(|table_id| self.compact_task.existing_table_ids.contains(table_id));

                    if !self.key_range.full_key_overlap(&key_range) || !exist_table {
                        continue;
                    }
                    table_iters.push(ConcatSstableIterator::new(
                        self.compact_task.existing_table_ids.clone(),
                        vec![table_info.clone()],
                        self.compactor.task_config.key_range.clone(),
                        self.sstable_store.clone(),
                        task_progress.clone(),
                        compact_io_retry_time,
                    ));
                }
            }
        }
        Ok(UnorderedMergeIteratorInner::for_compactor(table_iters))
    }
}

/// Handles a compaction task and reports its status to hummock manager.
/// Always return `Ok` and let hummock manager handle errors.
pub async fn compact(
    compactor_context: Arc<CompactorContext>,
    mut compact_task: CompactTask,
    mut shutdown_rx: Receiver<()>,
) -> (CompactTask, HashMap<u32, TableStats>) {
    let context = compactor_context.clone();
    // Set a watermark SST id to prevent full GC from accidentally deleting SSTs for in-progress
    // write op. The watermark is invalidated when this method exits.
    let tracker_id = match context
        .sstable_object_id_manager
        .add_watermark_object_id(None)
        .await
    {
        Ok(tracker_id) => tracker_id,
        Err(err) => {
            tracing::warn!("Failed to track pending SST object id. {:#?}", err);

            // return TaskStatus::TrackSstObjectIdFailed;
            compact_task.set_task_status(TaskStatus::TrackSstObjectIdFailed);
            return (compact_task, HashMap::default());
        }
    };
    let sstable_object_id_manager_clone = context.sstable_object_id_manager.clone();
    let _guard = scopeguard::guard(
        (tracker_id, sstable_object_id_manager_clone),
        |(tracker_id, sstable_object_id_manager)| {
            sstable_object_id_manager.remove_watermark_object_id(tracker_id);
        },
    );

    let group_label = compact_task.compaction_group_id.to_string();
    let cur_level_label = compact_task.input_ssts[0].level_idx.to_string();
    let select_table_infos = compact_task
        .input_ssts
        .iter()
        .filter(|level| level.level_idx != compact_task.target_level)
        .flat_map(|level| level.table_infos.iter())
        .collect_vec();
    let target_table_infos = compact_task
        .input_ssts
        .iter()
        .filter(|level| level.level_idx == compact_task.target_level)
        .flat_map(|level| level.table_infos.iter())
        .collect_vec();
    let select_size = select_table_infos
        .iter()
        .map(|table| table.file_size)
        .sum::<u64>();
    context
        .compactor_metrics
        .compact_read_current_level
        .with_label_values(&[&group_label, &cur_level_label])
        .inc_by(select_size);
    context
        .compactor_metrics
        .compact_read_sstn_current_level
        .with_label_values(&[&group_label, &cur_level_label])
        .inc_by(select_table_infos.len() as u64);

    let target_level_read_bytes = target_table_infos.iter().map(|t| t.file_size).sum::<u64>();
    let next_level_label = compact_task.target_level.to_string();
    context
        .compactor_metrics
        .compact_read_next_level
        .with_label_values(&[&group_label, next_level_label.as_str()])
        .inc_by(target_level_read_bytes);
    context
        .compactor_metrics
        .compact_read_sstn_next_level
        .with_label_values(&[&group_label, next_level_label.as_str()])
        .inc_by(target_table_infos.len() as u64);

    let timer = context
        .compactor_metrics
        .compact_task_duration
        .with_label_values(&[
            &group_label,
            &compact_task.input_ssts[0].level_idx.to_string(),
        ])
        .start_timer();

    let mut multi_filter = build_multi_compaction_filter(&compact_task);

    let mut compact_table_ids = compact_task
        .input_ssts
        .iter()
        .flat_map(|level| level.table_infos.iter())
        .flat_map(|sst| sst.table_ids.clone())
        .collect_vec();
    compact_table_ids.sort();
    compact_table_ids.dedup();

    let existing_table_ids: HashSet<u32> =
        HashSet::from_iter(compact_task.existing_table_ids.clone());
    let compact_table_ids = HashSet::from_iter(
        compact_table_ids
            .into_iter()
            .filter(|table_id| existing_table_ids.contains(table_id)),
    );
    let multi_filter_key_extractor = match context
        .filter_key_extractor_manager
        .acquire(compact_table_ids.clone())
        .await
    {
        Err(e) => {
            tracing::error!("Failed to fetch filter key extractor tables [{:?}], it may caused by some RPC error {:?}", compact_task.existing_table_ids, e);
            let task_status = TaskStatus::ExecuteFailed;
<<<<<<< HEAD
            return compact_done(
                compact_task,
                context.compactor_metrics.clone(),
                vec![],
                task_status,
            );
=======
            return compact_done(compact_task, context.clone(), vec![], task_status);
>>>>>>> 38fba4fe
        }
        Ok(extractor) => extractor,
    };

    if let FilterKeyExtractorImpl::Multi(multi) = &multi_filter_key_extractor {
        let found_tables = multi.get_existing_table_ids();
        let removed_tables = compact_table_ids
            .iter()
            .filter(|table_id| !found_tables.contains(table_id))
            .collect_vec();
        if !removed_tables.is_empty() {
            tracing::error!("Failed to fetch filter key extractor tables [{:?}. [{:?}] may be removed by meta-service. ", compact_table_ids, removed_tables);
            let task_status = TaskStatus::ExecuteFailed;
<<<<<<< HEAD
            return compact_done(
                compact_task,
                context.compactor_metrics.clone(),
                vec![],
                task_status,
            );
=======
            return compact_done(compact_task, context.clone(), vec![], task_status);
>>>>>>> 38fba4fe
        }
    }

    let multi_filter_key_extractor = Arc::new(multi_filter_key_extractor);

    let mut task_status = TaskStatus::Success;
    // skip sst related to non-existent able_id to reduce io
    let sstable_infos = compact_task
        .input_ssts
        .iter()
        .flat_map(|level| level.table_infos.iter())
        .filter(|table_info| {
            let table_ids = &table_info.table_ids;
            table_ids
                .iter()
                .any(|table_id| existing_table_ids.contains(table_id))
        })
        .cloned()
        .collect_vec();
    let compaction_size = sstable_infos
        .iter()
        .map(|table_info| table_info.file_size)
        .sum::<u64>();
<<<<<<< HEAD
    match generate_splits(
        &sstable_infos,
        compaction_size,
        context.storage_opts.parallel_compact_size_mb,
        context.compaction_executor.worker_num() as u32,
        context.storage_opts.max_sub_compaction,
        context.sstable_store.clone(),
    )
    .await
    {
=======
    match generate_splits(&sstable_infos, compaction_size, context.clone()).await {
>>>>>>> 38fba4fe
        Ok(splits) => {
            if !splits.is_empty() {
                compact_task.splits = splits;
            }
        }

        Err(e) => {
            tracing::warn!("Failed to generate_splits {:#?}", e);
            task_status = TaskStatus::ExecuteFailed;
<<<<<<< HEAD
            return compact_done(
                compact_task,
                context.compactor_metrics.clone(),
                vec![],
                task_status,
            );
=======
            return compact_done(compact_task, context.clone(), vec![], task_status);
>>>>>>> 38fba4fe
        }
    }

    let compact_task_statistics = statistics_compact_task(&compact_task);
    // Number of splits (key ranges) is equal to number of compaction tasks
    let parallelism = compact_task.splits.len();
    assert_ne!(parallelism, 0, "splits cannot be empty");
    let mut output_ssts = Vec::with_capacity(parallelism);
    let mut compaction_futures = vec![];
    let mut abort_handles = vec![];
    let task_progress_guard =
        TaskProgressGuard::new(compact_task.task_id, context.task_progress_manager.clone());
    let delete_range_agg = match CompactorRunner::build_delete_range_iter(
        &sstable_infos,
        &compactor_context.sstable_store,
        &mut multi_filter,
    )
    .await
    {
        Ok(agg) => agg,
        Err(err) => {
            tracing::warn!("Failed to build delete range aggregator {:#?}", err);
            task_status = TaskStatus::ExecuteFailed;
<<<<<<< HEAD
            return compact_done(
                compact_task,
                context.compactor_metrics.clone(),
                vec![],
                task_status,
            );
=======
            return compact_done(compact_task, context.clone(), vec![], task_status);
>>>>>>> 38fba4fe
        }
    };

    let capacity = estimate_task_output_capacity(context.clone(), &compact_task);

    let task_memory_capacity_with_parallelism = estimate_memory_for_compact_task(
        &compact_task,
        (context.storage_opts.block_size_kb as u64) * (1 << 10),
        context
            .storage_opts
            .object_store_recv_buffer_size
            .unwrap_or(6 * 1024 * 1024) as u64,
        capacity as u64,
        context.sstable_store.store().support_streaming_upload(),
    ) * compact_task.splits.len() as u64;

    tracing::info!(
            "Ready to handle compaction group {} task: {} compact_task_statistics {:?} target_level {} compression_algorithm {:?} table_ids {:?} parallelism {} task_memory_capacity_with_parallelism {}",
                compact_task.compaction_group_id,
                compact_task.task_id,
                compact_task_statistics,
                compact_task.target_level,
                compact_task.compression_algorithm,
                compact_task.existing_table_ids,
                parallelism,
                task_memory_capacity_with_parallelism
            );

    // If the task does not have enough memory, it should cancel the task and let the meta
    // reschedule it, so that it does not occupy the compactor's resources.
    let memory_detector = context
        .memory_limiter
        .try_require_memory(task_memory_capacity_with_parallelism);
    if memory_detector.is_none() {
        tracing::warn!(
                "Not enough memory to serve the task {} task_memory_capacity_with_parallelism {}  memory_usage {} memory_quota {}",
                compact_task.task_id,
                task_memory_capacity_with_parallelism,
                context.memory_limiter.get_memory_usage(),
                context.memory_limiter.quota()
            );
        task_status = TaskStatus::NoAvailResourceCanceled;
<<<<<<< HEAD
        return compact_done(
            compact_task,
            context.compactor_metrics.clone(),
            output_ssts,
            task_status,
        );
=======
        return compact_done(compact_task, context.clone(), output_ssts, task_status);
>>>>>>> 38fba4fe
    }

    context.compactor_metrics.compact_task_pending_num.inc();
    for (split_index, _) in compact_task.splits.iter().enumerate() {
        let filter = multi_filter.clone();
        let multi_filter_key_extractor = multi_filter_key_extractor.clone();
        let compactor_runner =
            CompactorRunner::new(split_index, compactor_context.clone(), compact_task.clone());
        let del_agg = delete_range_agg.clone();
        let task_progress = task_progress_guard.progress.clone();
        let runner = async move {
            compactor_runner
                .run(filter, multi_filter_key_extractor, del_agg, task_progress)
                .await
        };
        let traced = match context.await_tree_reg.as_ref() {
            None => runner.right_future(),
            Some(await_tree_reg) => await_tree_reg
                .write()
                .register(
                    format!("{}-{}", compact_task.task_id, split_index),
                    format!(
                        "Compaction Task {} Split {} ",
                        compact_task.task_id, split_index
                    ),
                )
                .instrument(runner)
                .left_future(),
        };
        let handle = tokio::spawn(traced);
        abort_handles.push(handle.abort_handle());
        compaction_futures.push(handle);
    }

    let mut buffered = stream::iter(compaction_futures).buffer_unordered(parallelism);
    loop {
        tokio::select! {
            _ = &mut shutdown_rx => {
                tracing::warn!("Compaction task cancelled externally:\n{}", compact_task_to_string(&compact_task));
                task_status = TaskStatus::ManualCanceled;
                break;
            }
            future_result = buffered.next() => {
                match future_result {
                    Some(Ok(Ok((split_index, ssts, compact_stat)))) => {
                        output_ssts.push((split_index, ssts, compact_stat));
                    }
                    Some(Ok(Err(e))) => {
                        task_status = TaskStatus::ExecuteFailed;
                        tracing::warn!(
                            "Compaction task {} failed with error: {:#?}",
                            compact_task.task_id,
                            e
                        );
                        break;
                    }
                    Some(Err(e)) => {
                        task_status = TaskStatus::JoinHandleFailed;
                        tracing::warn!(
                            "Compaction task {} failed with join handle error: {:#?}",
                            compact_task.task_id,
                            e
                        );
                        break;
                    }
                    None => break,
                }
            }
        }
    }

    drop(memory_detector);

    if task_status != TaskStatus::Success {
        for abort_handle in abort_handles {
            abort_handle.abort();
        }
        output_ssts.clear();
    }
    // Sort by split/key range index.
    if !output_ssts.is_empty() {
        output_ssts.sort_by_key(|(split_index, ..)| *split_index);
    }

    // After a compaction is done, mutate the compaction task.
<<<<<<< HEAD
    let (compact_task, table_stats) = compact_done(
        compact_task,
        context.compactor_metrics.clone(),
        output_ssts,
        task_status,
    );
=======
    let (compact_task, table_stats) =
        compact_done(compact_task, context.clone(), output_ssts, task_status);
>>>>>>> 38fba4fe
    let cost_time = timer.stop_and_record() * 1000.0;
    tracing::info!(
        "Finished compaction task in {:?}ms: {}",
        cost_time,
        compact_task_to_string(&compact_task)
    );
    context.compactor_metrics.compact_task_pending_num.dec();
    for level in &compact_task.input_ssts {
        for table in &level.table_infos {
            context.sstable_store.delete_cache(table.get_object_id());
        }
    }
    (compact_task, table_stats)
}

/// Fills in the compact task and tries to report the task result to meta node.
fn compact_done(
    mut compact_task: CompactTask,
<<<<<<< HEAD
    compactor_metrics: Arc<CompactorMetrics>,
=======
    context: Arc<CompactorContext>,
>>>>>>> 38fba4fe
    output_ssts: Vec<CompactOutput>,
    task_status: TaskStatus,
) -> (CompactTask, HashMap<u32, TableStats>) {
    let mut table_stats_map = TableStatsMap::default();
    compact_task.set_task_status(task_status);
    compact_task
        .sorted_output_ssts
        .reserve(compact_task.splits.len());
    let mut compaction_write_bytes = 0;
    for (
        _,
        ssts,
        CompactionStatistics {
            delta_drop_stat, ..
        },
    ) in output_ssts
    {
        add_table_stats_map(&mut table_stats_map, &delta_drop_stat);
        for sst_info in ssts {
            compaction_write_bytes += sst_info.file_size();
            compact_task.sorted_output_ssts.push(sst_info.sst_info);
        }
    }

    let group_label = compact_task.compaction_group_id.to_string();
    let level_label = compact_task.target_level.to_string();
<<<<<<< HEAD
    compactor_metrics
        .compact_write_bytes
        .with_label_values(&[&group_label, level_label.as_str()])
        .inc_by(compaction_write_bytes);
    compactor_metrics
=======
    context
        .compactor_metrics
        .compact_write_bytes
        .with_label_values(&[&group_label, level_label.as_str()])
        .inc_by(compaction_write_bytes);
    context
        .compactor_metrics
>>>>>>> 38fba4fe
        .compact_write_sstn
        .with_label_values(&[&group_label, level_label.as_str()])
        .inc_by(compact_task.sorted_output_ssts.len() as u64);

    (compact_task, table_stats_map)
}

<<<<<<< HEAD
/// The background compaction thread that receives compaction tasks from hummock compaction
/// manager and runs compaction tasks.
#[cfg_attr(coverage, no_coverage)]
pub fn start_compactor(compactor_context: Arc<CompactorContext>) -> (JoinHandle<()>, Sender<()>) {
    let hummock_meta_client = compactor_context.hummock_meta_client.clone();
    type CompactionShutdownMap = Arc<Mutex<HashMap<u64, Sender<()>>>>;
    let (shutdown_tx, mut shutdown_rx) = tokio::sync::oneshot::channel();
    let stream_retry_interval = Duration::from_secs(30);
    let task_progress = compactor_context.task_progress_manager.clone();
    let periodic_event_update_interval = Duration::from_millis(1000);
    let cpu_core_num = compactor_context.compaction_executor.worker_num() as u32;
    let mut system =
        System::new_with_specifics(RefreshKind::new().with_cpu(CpuRefreshKind::everything()));
    let pid = sysinfo::get_current_pid().unwrap();
    let running_task_count = compactor_context.running_task_count.clone();
    let pull_task_ack = Arc::new(AtomicBool::new(true));

    assert_ge!(
        compactor_context.storage_opts.compactor_max_task_multiplier,
        0.0
    );
    let max_pull_task_count = (cpu_core_num as f32
        * compactor_context.storage_opts.compactor_max_task_multiplier)
        .ceil() as u32;

    let join_handle = tokio::spawn(async move {
        let shutdown_map = CompactionShutdownMap::default();
        let mut min_interval = tokio::time::interval(stream_retry_interval);
        let mut periodic_event_interval = tokio::time::interval(periodic_event_update_interval);
        let mut workload_collect_interval = tokio::time::interval(Duration::from_secs(60));

        // This outer loop is to recreate stream.
        'start_stream: loop {
            // reset state
            pull_task_ack.store(true, Ordering::SeqCst);
            tokio::select! {
                // Wait for interval.
                _ = min_interval.tick() => {},
                // Shutdown compactor.
                _ = &mut shutdown_rx => {
                    tracing::info!("Compactor is shutting down");
                    return;
                }
            }

            let (request_sender, response_event_stream) =
                match hummock_meta_client.subscribe_compaction_event().await {
                    Ok((request_sender, response_event_stream)) => {
                        tracing::debug!("Succeeded subscribe_compaction_event.");
                        (request_sender, response_event_stream)
                    }

                    Err(e) => {
                        tracing::warn!(
                            "Subscribing to compaction tasks failed with error: {}. Will retry.",
                            e
                        );
                        continue 'start_stream;
                    }
                };

            pin_mut!(response_event_stream);

            let executor = compactor_context.compaction_executor.clone();
            let mut last_workload = CompactorWorkload::default();

            // This inner loop is to consume stream or report task progress.
            let mut event_loop_iteration_now = Instant::now();
            'consume_stream: loop {
                {
                    // report
                    compactor_context
                        .compactor_metrics
                        .compaction_event_loop_iteration_latency
                        .observe(event_loop_iteration_now.elapsed().as_millis() as _);
                    event_loop_iteration_now = Instant::now();
                }

                let running_task_count = running_task_count.clone();
                let pull_task_ack = pull_task_ack.clone();
                let request_sender = request_sender.clone();
                let event: Option<Result<SubscribeCompactionEventResponse, _>> = tokio::select! {
                    _ = periodic_event_interval.tick() => {
                        let mut progress_list = Vec::new();
                        for (&task_id, progress) in task_progress.lock().iter() {
                            progress_list.push(CompactTaskProgress {
                                task_id,
                                num_ssts_sealed: progress.num_ssts_sealed.load(Ordering::Relaxed),
                                num_ssts_uploaded: progress.num_ssts_uploaded.load(Ordering::Relaxed),
                                num_progress_key: progress.num_progress_key.load(Ordering::Relaxed),
                                num_pending_read_io: progress.num_pending_read_io.load(Ordering::Relaxed) as u64,
                                num_pending_write_io: progress.num_pending_write_io.load(Ordering::Relaxed) as u64,
                            });
                        }

                        if let Err(e) = request_sender.send(SubscribeCompactionEventRequest {
                            event: Some(RequestEvent::HeartBeat(
                                HeartBeat {
                                    progress: progress_list
                                }
                            )),
                            create_at: SystemTime::now()
                                .duration_since(std::time::UNIX_EPOCH)
                                .expect("Clock may have gone backwards")
                                .as_millis() as u64,
                        }) {
                            tracing::warn!("Failed to report task progress. {e:?}");
                            // re subscribe stream
                            continue 'start_stream;
                        }


                        let mut pending_pull_task_count = 0;
                        if pull_task_ack.load(Ordering::SeqCst) {
                            // reset pending_pull_task_count when all pending task had been refill
                            pending_pull_task_count = {
                                assert_ge!(max_pull_task_count, running_task_count.load(Ordering::SeqCst));
                                max_pull_task_count - running_task_count.load(Ordering::SeqCst)
                            };

                            if pending_pull_task_count > 0 {
                                if let Err(e) = request_sender.send(SubscribeCompactionEventRequest {
                                    event: Some(RequestEvent::PullTask(
                                        PullTask {
                                            pull_task_count: pending_pull_task_count,
                                        }
                                    )),
                                    create_at: SystemTime::now()
                                        .duration_since(std::time::UNIX_EPOCH)
                                        .expect("Clock may have gone backwards")
                                        .as_millis() as u64,
                                }) {
                                    tracing::warn!("Failed to pull task {e:?}");

                                    // re subscribe stream
                                    continue 'start_stream;
                                } else {
                                    pull_task_ack.store(false, Ordering::SeqCst);
                                }
                            }
                        }

                        tracing::info!(
                            cpu = %last_workload.cpu,
                            running_task_count = %running_task_count.load(Ordering::Relaxed),
                            pull_task_ack = %pull_task_ack.load(Ordering::Relaxed),
                            pending_pull_task_count = %pending_pull_task_count
                        );

                        continue;
                    }

                    _ = workload_collect_interval.tick() => {
                        let refresh_result = system.refresh_process_specifics(pid, ProcessRefreshKind::new().with_cpu());
                        debug_assert!(refresh_result);
                        let cpu = if let Some(process) = system.process(pid) {
                            process.cpu_usage().div(cpu_core_num as f32) as u32
                        } else {
                            tracing::warn!("fail to get process pid {:?}", pid);
                            0
                        };

                        tracing::debug!("compactor cpu usage {cpu}");
                        let workload = CompactorWorkload {
                            cpu,
                        };

                        last_workload = workload.clone();

                        continue;
                    }

                    event = response_event_stream.next() => {
                        event
                    }

                    _ = &mut shutdown_rx => {
                        tracing::info!("Compactor is shutting down");
                        return
                    }
                };

                match event {
                    Some(Ok(SubscribeCompactionEventResponse { event, create_at })) => {
                        let event = match event {
                            Some(event) => event,
                            None => continue 'consume_stream,
                        };
                        let shutdown = shutdown_map.clone();
                        let context = compactor_context.clone();
                        let consumed_latency_ms = SystemTime::now()
                            .duration_since(std::time::UNIX_EPOCH)
                            .expect("Clock may have gone backwards")
                            .as_millis() as u64
                            - create_at;
                        context
                            .compactor_metrics
                            .compaction_event_consumed_latency
                            .observe(consumed_latency_ms as _);

                        let meta_client = hummock_meta_client.clone();
                        executor.spawn(async move {
                                let running_task_count = running_task_count.clone();
                                match event {
                                    ResponseEvent::CompactTask(compact_task)  => {
                                        running_task_count.fetch_add(1, Ordering::SeqCst);
                                        let (tx, rx) = tokio::sync::oneshot::channel();
                                        let task_id = compact_task.task_id;
                                        shutdown.lock().unwrap().insert(task_id, tx);
                                        let (compact_task, table_stats) = compact(context, compact_task, rx).await;
                                        shutdown.lock().unwrap().remove(&task_id);
                                        running_task_count.fetch_sub(1, Ordering::SeqCst);

                                        if let Err(e) = request_sender.send(SubscribeCompactionEventRequest {
                                            event: Some(RequestEvent::ReportTask(
                                                ReportTask {
                                                    compact_task: Some(compact_task),
                                                    table_stats_change:to_prost_table_stats_map(table_stats),
                                                }
                                            )),
                                            create_at: SystemTime::now()
                                                .duration_since(std::time::UNIX_EPOCH)
                                                .expect("Clock may have gone backwards")
                                                .as_millis() as u64,
                                        }) {
                                            tracing::warn!("Failed to report task {task_id:?} . {e:?}");
                                        }
                                    }
                                    ResponseEvent::VacuumTask(vacuum_task) => {
                                        Vacuum::vacuum(
                                            vacuum_task,
                                            context.sstable_store.clone(),
                                            meta_client,
                                        )
                                        .await;
                                    }
                                    ResponseEvent::FullScanTask(full_scan_task) => {
                                        Vacuum::full_scan(
                                            full_scan_task,
                                            context.sstable_store.clone(),
                                            meta_client,
                                        )
                                        .await;
                                    }
                                    ResponseEvent::ValidationTask(validation_task) => {
                                        validate_ssts(
                                            validation_task,
                                            context.sstable_store.clone(),
                                        )
                                        .await;
                                    }
                                    ResponseEvent::CancelCompactTask(cancel_compact_task) => {
                                        if let Some(tx) = shutdown
                                            .lock()
                                            .unwrap()
                                            .remove(&cancel_compact_task.task_id)
                                        {
                                            if tx.send(()).is_err() {
                                                tracing::warn!(
                                                    "Cancellation of compaction task failed. task_id: {}",
                                                    cancel_compact_task.task_id
                                                );
                                            }
                                        } else {
                                            tracing::warn!(
                                                    "Attempting to cancel non-existent compaction task. task_id: {}",
                                                    cancel_compact_task.task_id
                                                );
                                        }
                                    }

                                    ResponseEvent::PullTaskAck(_pull_task_ack) => {
                                        // set flag
                                        pull_task_ack.store(true, Ordering::SeqCst);
                                    }
                                }
                            });
                    }
                    Some(Err(e)) => {
                        tracing::warn!("Failed to consume stream. {}", e.message());
                        continue 'start_stream;
                    }
                    _ => {
                        // The stream is exhausted
                        continue 'start_stream;
                    }
                }
            }
        }
    });

    (join_handle, shutdown_tx)
}

=======
>>>>>>> 38fba4fe
pub async fn compact_and_build_sst<F>(
    sst_builder: &mut CapacitySplitTableBuilder<F>,
    del_agg: Arc<CompactionDeleteRanges>,
    task_config: &TaskConfig,
    compactor_metrics: Arc<CompactorMetrics>,
    mut iter: impl HummockIterator<Direction = Forward>,
    mut compaction_filter: impl CompactionFilter,
    task_progress: Option<Arc<TaskProgress>>,
) -> HummockResult<CompactionStatistics>
where
    F: TableBuilderFactory,
{
    let mut del_iter = del_agg.iter();
    if !task_config.key_range.left.is_empty() {
        let full_key = FullKey::decode(&task_config.key_range.left);
        iter.seek(full_key)
            .verbose_instrument_await("iter_seek")
            .await?;
        del_iter.seek(full_key.user_key);
        if !task_config.gc_delete_keys
            && del_iter.is_valid()
            && del_iter.earliest_epoch() != HummockEpoch::MAX
        {
            sst_builder
                .add_monotonic_delete(MonotonicDeleteEvent {
                    event_key: PointRange::from_user_key(full_key.user_key.to_vec(), false),
                    new_epoch: del_iter.earliest_epoch(),
                })
                .await?;
        }
    } else {
        iter.rewind().verbose_instrument_await("rewind").await?;
        del_iter.rewind();
    };

    let end_key = if task_config.key_range.right.is_empty() {
        FullKey::default()
    } else {
        FullKey::decode(&task_config.key_range.right).to_vec()
    };
    let max_key = end_key.to_ref();

    let mut last_key = FullKey::default();
    let mut watermark_can_see_last_key = false;
    let mut user_key_last_delete_epoch = HummockEpoch::MAX;
    let mut local_stats = StoreLocalStatistic::default();

    // Keep table stats changes due to dropping KV.
    let mut table_stats_drop = TableStatsMap::default();
    let mut last_table_stats = TableStats::default();
    let mut last_table_id = None;
    let mut compaction_statistics = CompactionStatistics::default();
    let mut progress_key_num: u64 = 0;
    const PROGRESS_KEY_INTERVAL: u64 = 100;
    while iter.is_valid() {
        progress_key_num += 1;

        if let Some(task_progress) = task_progress.as_ref() && progress_key_num >= PROGRESS_KEY_INTERVAL {
                task_progress.inc_progress_key(progress_key_num);
                progress_key_num = 0;
            }

        let mut iter_key = iter.key();
        compaction_statistics.iter_total_key_counts += 1;

        let mut is_new_user_key =
            last_key.is_empty() || iter_key.user_key != last_key.user_key.as_ref();

        let mut drop = false;
        let epoch = iter_key.epoch;
        let value = iter.value();
        if is_new_user_key {
            if !max_key.is_empty() && iter_key >= max_key {
                break;
            }
            last_key.set(iter_key);
            watermark_can_see_last_key = false;
            user_key_last_delete_epoch = HummockEpoch::MAX;
            if value.is_delete() {
                local_stats.skip_delete_key_count += 1;
            }
        } else {
            local_stats.skip_multi_version_key_count += 1;
        }

        if last_table_id.map_or(true, |last_table_id| {
            last_table_id != last_key.user_key.table_id.table_id
        }) {
            if let Some(last_table_id) = last_table_id.take() {
                table_stats_drop.insert(last_table_id, std::mem::take(&mut last_table_stats));
            }
            last_table_id = Some(last_key.user_key.table_id.table_id);
        }

        let target_extended_user_key = PointRange::from_user_key(iter_key.user_key, false);
        while del_iter.is_valid() && del_iter.key().as_ref().le(&target_extended_user_key) {
            del_iter.update_range();
            if !task_config.gc_delete_keys {
                sst_builder
                    .add_monotonic_delete(MonotonicDeleteEvent {
                        event_key: del_iter.key().clone(),
                        new_epoch: del_iter.earliest_epoch(),
                    })
                    .await?;
            }
            del_iter.next();
        }
        let earliest_range_delete_which_can_see_iter_key = del_iter.earliest_delete_since(epoch);

        // Among keys with same user key, only retain keys which satisfy `epoch` >= `watermark`.
        // If there is no keys whose epoch is equal or greater than `watermark`, keep the latest
        // key which satisfies `epoch` < `watermark`
        // in our design, frontend avoid to access keys which had be deleted, so we dont
        // need to consider the epoch when the compaction_filter match (it
        // means that mv had drop)
        if (epoch <= task_config.watermark && task_config.gc_delete_keys && value.is_delete())
            || (epoch < task_config.watermark
                && (watermark_can_see_last_key
                    || earliest_range_delete_which_can_see_iter_key <= task_config.watermark))
        {
            drop = true;
        }

        if !drop && compaction_filter.should_delete(iter_key) {
            drop = true;
        }

        if epoch <= task_config.watermark {
            watermark_can_see_last_key = true;
        }
        if drop {
            compaction_statistics.iter_drop_key_counts += 1;

            let should_count = match task_config.stats_target_table_ids.as_ref() {
                Some(target_table_ids) => {
                    target_table_ids.contains(&last_key.user_key.table_id.table_id)
                }
                None => true,
            };
            if should_count {
                last_table_stats.total_key_count -= 1;
                last_table_stats.total_key_size -= last_key.encoded_len() as i64;
                last_table_stats.total_value_size -= iter.value().encoded_len() as i64;
            }
            iter.next()
                .verbose_instrument_await("iter_next_in_drop")
                .await?;
            continue;
        }

        if value.is_delete() {
            user_key_last_delete_epoch = epoch;
        } else if earliest_range_delete_which_can_see_iter_key < user_key_last_delete_epoch {
            debug_assert!(
                iter_key.epoch < earliest_range_delete_which_can_see_iter_key
                    && earliest_range_delete_which_can_see_iter_key < user_key_last_delete_epoch
            );
            user_key_last_delete_epoch = earliest_range_delete_which_can_see_iter_key;

            // In each SST, since a union set of delete ranges is constructed and thus original
            // delete ranges are replaced with the union set and not used in read, we lose exact
            // information about whether a key is deleted by a delete range in
            // the same SST. Therefore we need to construct a corresponding
            // delete key to represent this.
            iter_key.epoch = earliest_range_delete_which_can_see_iter_key;
            sst_builder
                .add_full_key(iter_key, HummockValue::Delete, is_new_user_key)
                .verbose_instrument_await("add_full_key_delete")
                .await?;
            last_table_stats.total_key_count += 1;
            last_table_stats.total_key_size += iter_key.encoded_len() as i64;
            last_table_stats.total_value_size += 1;
            iter_key.epoch = epoch;
            is_new_user_key = false;
        }

        // Don't allow two SSTs to share same user key
        sst_builder
            .add_full_key(iter_key, value, is_new_user_key)
            .verbose_instrument_await("add_full_key")
            .await?;

        iter.next().verbose_instrument_await("iter_next").await?;
    }

    if !task_config.gc_delete_keys {
        let extended_largest_user_key = PointRange::from_user_key(end_key.user_key.clone(), false);
        while del_iter.is_valid() {
            if !extended_largest_user_key.is_empty()
                && del_iter.key().ge(&extended_largest_user_key)
            {
                sst_builder
                    .add_monotonic_delete(MonotonicDeleteEvent {
                        event_key: extended_largest_user_key,
                        new_epoch: HummockEpoch::MAX,
                    })
                    .await?;
                break;
            }
            del_iter.update_range();
            sst_builder
                .add_monotonic_delete(MonotonicDeleteEvent {
                    event_key: del_iter.key().clone(),
                    new_epoch: del_iter.earliest_epoch(),
                })
                .await?;
            del_iter.next();
        }
    }

    if let Some(task_progress) = task_progress.as_ref() && progress_key_num > 0 {
            // Avoid losing the progress_key_num in the last Interval
            task_progress.inc_progress_key(progress_key_num);
        }

    if let Some(last_table_id) = last_table_id.take() {
        table_stats_drop.insert(last_table_id, std::mem::take(&mut last_table_stats));
    }
    iter.collect_local_statistic(&mut local_stats);
    local_stats.report_compactor(compactor_metrics.as_ref());
    compaction_statistics.delta_drop_stat = table_stats_drop;

    Ok(compaction_statistics)
}
#[cfg(test)]
mod tests {
    use std::collections::HashSet;

    use risingwave_common::catalog::TableId;
    use risingwave_hummock_sdk::key::UserKey;
    use risingwave_pb::hummock::InputLevel;

    use super::*;
    use crate::hummock::compactor::StateCleanUpCompactionFilter;
    use crate::hummock::iterator::test_utils::mock_sstable_store;
    use crate::hummock::test_utils::{
        default_builder_opt_for_test, gen_test_sstable_with_range_tombstone,
    };
    use crate::hummock::{create_monotonic_events, DeleteRangeTombstone};

    #[tokio::test]
    async fn test_delete_range_aggregator_with_filter() {
        let sstable_store = mock_sstable_store();
        let kv_pairs = vec![];
        let range_tombstones = vec![
            DeleteRangeTombstone::new_for_test(
                TableId::new(1),
                b"abc".to_vec(),
                b"cde".to_vec(),
                1,
            ),
            DeleteRangeTombstone::new_for_test(
                TableId::new(2),
                b"abc".to_vec(),
                b"def".to_vec(),
                1,
            ),
        ];
        let mut sstable_info_1 = gen_test_sstable_with_range_tombstone(
            default_builder_opt_for_test(),
            1,
            kv_pairs.clone().into_iter(),
            range_tombstones.clone(),
            sstable_store.clone(),
        )
        .await
        .get_sstable_info();
        sstable_info_1.table_ids = vec![1];

        let mut sstable_info_2 = gen_test_sstable_with_range_tombstone(
            default_builder_opt_for_test(),
            2,
            kv_pairs.into_iter(),
            range_tombstones.clone(),
            sstable_store.clone(),
        )
        .await
        .get_sstable_info();
        sstable_info_2.table_ids = vec![2];

        let compact_task = CompactTask {
            input_ssts: vec![InputLevel {
                level_idx: 0,
                level_type: 0,
                table_infos: vec![sstable_info_1, sstable_info_2],
            }],
            existing_table_ids: vec![2],
            ..Default::default()
        };
        let mut state_clean_up_filter = StateCleanUpCompactionFilter::new(HashSet::from_iter(
            compact_task.existing_table_ids.clone(),
        ));

        let sstable_infos = compact_task
            .input_ssts
            .iter()
            .flat_map(|level| level.table_infos.iter())
            .filter(|table_info| {
                let table_ids = &table_info.table_ids;
                table_ids
                    .iter()
                    .any(|table_id| compact_task.existing_table_ids.contains(table_id))
            })
            .cloned()
            .collect_vec();

        let collector = CompactorRunner::build_delete_range_iter(
            &sstable_infos,
            &sstable_store,
            &mut state_clean_up_filter,
        )
        .await
        .unwrap();
        let ret = collector.get_tombstone_between(
            UserKey::<Bytes>::default().as_ref(),
            UserKey::<Bytes>::default().as_ref(),
        );

        assert_eq!(
            ret,
            create_monotonic_events(vec![range_tombstones[1].clone()])
        );
    }
}

/// The background compaction thread that receives compaction tasks from hummock compaction
/// manager and runs compaction tasks.
#[cfg_attr(coverage, no_coverage)]
pub fn start_shared_compactor(
    compact_task: CompactTask,
    table_catalogs: Table,
    output_ids: Vec<u64>,
    cpu_core_num: u32,
    running_task_count: Arc<AtomicU32>,
    compactor_metrics: Arc<CompactorMetrics>,
    mut shutdown_rx: Receiver<()>,
    sstable_store: SstableStoreRef,
    parallel_compact_size_mb: u32,

    worker_num: u64,
    max_sub_compaction: u32,
    memory_limiter: Arc<MemoryLimiter>,
    filter_key_extractor_manager: Arc<FilterKeyExtractorManager>,
    sstable_object_id_manager: Arc<SstableObjectIdManager>,
    block_size_kb: u32,
    object_store_recv_buffer_size: usize,
    sstable_size_mb: u32,
    task_progress_manager: TaskProgressManagerRef,
    compact_iter_recreate_timeout_ms: u64,
    is_share_buffer_compact: bool,
    storage_opts: Arc<StorageOpts>,
    await_tree_reg: Option<Arc<RwLock<await_tree::Registry<String>>>>,
) -> (JoinHandle<()>, Sender<()>) {
    type CompactionShutdownMap = Arc<Mutex<HashMap<u64, Sender<()>>>>;
    let (shutdown_tx, mut shutdown_rx) = tokio::sync::oneshot::channel();
    let stream_retry_interval = Duration::from_secs(30);
    let periodic_event_update_interval = Duration::from_millis(1000);
    let mut system =
        System::new_with_specifics(RefreshKind::new().with_cpu(CpuRefreshKind::everything()));
    let pid = sysinfo::get_current_pid().unwrap();
    let pull_task_ack = Arc::new(AtomicBool::new(true));

    let join_handle = tokio::spawn(async move {
        let shutdown_map = CompactionShutdownMap::default();
        let shutdown = shutdown_map.clone();
        let mut min_interval = tokio::time::interval(stream_retry_interval);
        let mut periodic_event_interval = tokio::time::interval(periodic_event_update_interval);
        let mut workload_collect_interval = tokio::time::interval(Duration::from_secs(60));
        running_task_count.fetch_add(1, Ordering::SeqCst);
        let (tx, rx) = tokio::sync::oneshot::channel();
        let task_id = compact_task.task_id;
        shutdown.lock().unwrap().insert(task_id, tx);
        let (compact_task, table_stats) = shared_compact(
            output_ids,
            compactor_metrics,
            compact_task,
            rx,
            sstable_store,
            parallel_compact_size_mb,
            worker_num,
            max_sub_compaction,
            memory_limiter,
            filter_key_extractor_manager,
            sstable_object_id_manager,
            block_size_kb,
            compact_iter_recreate_timeout_ms,
            is_share_buffer_compact,
            object_store_recv_buffer_size,
            sstable_size_mb,
            task_progress_manager,
            storage_opts,
            await_tree_reg,
        )
        .await;
        shutdown.lock().unwrap().remove(&task_id);
        running_task_count.fetch_sub(1, Ordering::SeqCst);
        // todo: compactor pod send CompactTask via ReportCompactionTaskRequest
        let report_compaction_task_request = ReportCompactionTaskRequest {
            report_task: Some(ReportSharedTask {
                compact_task: Some(compact_task),
                table_stats_change: to_prost_table_stats_map(table_stats),
            }),
        };
    });
    (join_handle, shutdown_tx)
}

/// Handles a compaction task and reports its status to hummock manager.
/// Always return `Ok` and let hummock manager handle errors.
pub async fn shared_compact(
    output_object_id: Vec<u64>,
    compactor_metrics: Arc<CompactorMetrics>,
    mut compact_task: CompactTask,
    shutdown_rx: Receiver<()>,
    sstable_store: SstableStoreRef,
    parallel_compact_size_mb: u32,

    worker_num: u64,
    max_sub_compaction: u32,
    memory_limiter: Arc<MemoryLimiter>,
    filter_key_extractor_manager: Arc<FilterKeyExtractorManager>,
    sstable_object_id_manager: Arc<SstableObjectIdManager>,
    block_size_kb: u32,
    compact_iter_recreate_timeout_ms: u64,
    is_share_buffer_compact: bool,

    object_store_recv_buffer_size: usize,
    sstable_size_mb: u32,
    task_progress_manager: TaskProgressManagerRef,
    storage_opts: Arc<StorageOpts>,
    await_tree_reg: Option<Arc<RwLock<await_tree::Registry<String>>>>,
) -> (CompactTask, HashMap<u32, TableStats>) {
    // let context = compactor_context.clone();
    // Set a watermark SST id to prevent full GC from accidentally deleting SSTs for in-progress
    // write op. The watermark is invalidated when this method exits.

    let group_label = compact_task.compaction_group_id.to_string();
    let cur_level_label = compact_task.input_ssts[0].level_idx.to_string();
    let select_table_infos = compact_task
        .input_ssts
        .iter()
        .filter(|level| level.level_idx != compact_task.target_level)
        .flat_map(|level| level.table_infos.iter())
        .collect_vec();
    let target_table_infos = compact_task
        .input_ssts
        .iter()
        .filter(|level| level.level_idx == compact_task.target_level)
        .flat_map(|level| level.table_infos.iter())
        .collect_vec();
    let select_size = select_table_infos
        .iter()
        .map(|table| table.file_size)
        .sum::<u64>();
    compactor_metrics
        .compact_read_current_level
        .with_label_values(&[&group_label, &cur_level_label])
        .inc_by(select_size);
    compactor_metrics
        .compact_read_sstn_current_level
        .with_label_values(&[&group_label, &cur_level_label])
        .inc_by(select_table_infos.len() as u64);

    let target_level_read_bytes = target_table_infos.iter().map(|t| t.file_size).sum::<u64>();
    let next_level_label = compact_task.target_level.to_string();
    compactor_metrics
        .compact_read_next_level
        .with_label_values(&[&group_label, next_level_label.as_str()])
        .inc_by(target_level_read_bytes);
    compactor_metrics
        .compact_read_sstn_next_level
        .with_label_values(&[&group_label, next_level_label.as_str()])
        .inc_by(target_table_infos.len() as u64);

    let timer = compactor_metrics
        .compact_task_duration
        .with_label_values(&[
            &group_label,
            &compact_task.input_ssts[0].level_idx.to_string(),
        ])
        .start_timer();

    let mut multi_filter = build_multi_compaction_filter(&compact_task);

    let mut compact_table_ids = compact_task
        .input_ssts
        .iter()
        .flat_map(|level| level.table_infos.iter())
        .flat_map(|sst| sst.table_ids.clone())
        .collect_vec();
    compact_table_ids.sort();
    compact_table_ids.dedup();

    let existing_table_ids: HashSet<u32> =
        HashSet::from_iter(compact_task.existing_table_ids.clone());
    let compact_table_ids = HashSet::from_iter(
        compact_table_ids
            .into_iter()
            .filter(|table_id| existing_table_ids.contains(table_id)),
    );
    let multi_filter_key_extractor = match filter_key_extractor_manager
        .acquire(compact_table_ids.clone())
        .await
    {
        Err(e) => {
            tracing::error!("Failed to fetch filter key extractor tables [{:?}], it may caused by some RPC error {:?}", compact_task.existing_table_ids, e);
            let task_status = TaskStatus::ExecuteFailed;
            return shared_compact_done(
                compact_task,
                compactor_metrics.clone(),
                vec![],
                task_status,
            );
        }
        Ok(extractor) => extractor,
    };

    if let FilterKeyExtractorImpl::Multi(multi) = &multi_filter_key_extractor {
        let found_tables = multi.get_existing_table_ids();
        let removed_tables = compact_table_ids
            .iter()
            .filter(|table_id| !found_tables.contains(table_id))
            .collect_vec();
        if !removed_tables.is_empty() {
            tracing::error!("Failed to fetch filter key extractor tables [{:?}. [{:?}] may be removed by meta-service. ", compact_table_ids, removed_tables);
            let task_status = TaskStatus::ExecuteFailed;
            return shared_compact_done(
                compact_task,
                compactor_metrics.clone(),
                vec![],
                task_status,
            );
        }
    }

    let multi_filter_key_extractor = Arc::new(multi_filter_key_extractor);

    let mut task_status = TaskStatus::Success;
    // skip sst related to non-existent able_id to reduce io
    let sstable_infos = compact_task
        .input_ssts
        .iter()
        .flat_map(|level| level.table_infos.iter())
        .filter(|table_info| {
            let table_ids = &table_info.table_ids;
            table_ids
                .iter()
                .any(|table_id| existing_table_ids.contains(table_id))
        })
        .cloned()
        .collect_vec();
    let compaction_size = sstable_infos
        .iter()
        .map(|table_info| table_info.file_size)
        .sum::<u64>();
    match generate_splits_v2(
        &sstable_infos,
        compaction_size,
        parallel_compact_size_mb,
        sstable_store.clone(),
        worker_num,
        max_sub_compaction,
    )
    .await
    {
        Ok(splits) => {
            if !splits.is_empty() {
                compact_task.splits = splits;
            }
        }

        Err(e) => {
            tracing::warn!("Failed to generate_splits {:#?}", e);
            task_status = TaskStatus::ExecuteFailed;
            return shared_compact_done(
                compact_task,
                compactor_metrics.clone(),
                vec![],
                task_status,
            );
        }
    }

    let compact_task_statistics = statistics_compact_task(&compact_task);
    // Number of splits (key ranges) is equal to number of compaction tasks
    let parallelism = compact_task.splits.len();
    assert_ne!(parallelism, 0, "splits cannot be empty");
    let mut output_ssts = Vec::with_capacity(parallelism);
    // let mut compaction_futures = vec![];
    // let mut abort_handles = vec![];
    let task_progress_guard = TaskProgressGuard::new(compact_task.task_id, task_progress_manager);
    let delete_range_agg = match CompactorRunner::build_delete_range_iter(
        &sstable_infos,
        &sstable_store.clone(),
        &mut multi_filter,
    )
    .await
    {
        Ok(agg) => agg,
        Err(err) => {
            tracing::warn!("Failed to build delete range aggregator {:#?}", err);
            task_status = TaskStatus::ExecuteFailed;
            return shared_compact_done(
                compact_task,
                compactor_metrics.clone(),
                vec![],
                task_status,
            );
        }
    };

    let capacity = estimate_task_output_capacity_v2(sstable_size_mb, &compact_task);

    let task_memory_capacity_with_parallelism = estimate_memory_for_compact_task(
        &compact_task,
        (block_size_kb as u64) * (1 << 10),
        object_store_recv_buffer_size as u64,
        capacity as u64,
        sstable_store.store().support_streaming_upload(),
    ) * compact_task.splits.len() as u64;

    tracing::info!(
            "Ready to handle compaction group {} task: {} compact_task_statistics {:?} target_level {} compression_algorithm {:?} table_ids {:?} parallelism {} task_memory_capacity_with_parallelism {}",
                compact_task.compaction_group_id,
                compact_task.task_id,
                compact_task_statistics,
                compact_task.target_level,
                compact_task.compression_algorithm,
                compact_task.existing_table_ids,
                parallelism,
                task_memory_capacity_with_parallelism
            );

    // If the task does not have enough memory, it should cancel the task and let the meta
    // reschedule it, so that it does not occupy the compactor's resources.
    let memory_detector = memory_limiter.try_require_memory(task_memory_capacity_with_parallelism);
    if memory_detector.is_none() {
        tracing::warn!(
                "Not enough memory to serve the task {} task_memory_capacity_with_parallelism {}  memory_usage {} memory_quota {}",
                compact_task.task_id,
                task_memory_capacity_with_parallelism,
                memory_limiter.get_memory_usage(),
                memory_limiter.quota()
            );
        task_status = TaskStatus::NoAvailResourceCanceled;
        return shared_compact_done(compact_task, compactor_metrics, output_ssts, task_status);
    }

    compactor_metrics.compact_task_pending_num.inc();
    for (split_index, _) in compact_task.splits.iter().enumerate() {
        let filter = multi_filter.clone();
        let multi_filter_key_extractor = multi_filter_key_extractor.clone();
        let compactor_runner = CompactorRunner::new_with_parametric(
            split_index,
            compactor_metrics.clone(),
            is_share_buffer_compact,
            sstable_store.clone(),
            memory_limiter.clone(),
            storage_opts.clone(),
            sstable_object_id_manager.clone(),
            compact_iter_recreate_timeout_ms,
            compact_task.clone(),
        );
        let del_agg = delete_range_agg.clone();
        let task_progress = task_progress_guard.progress.clone();
        let runner = async move {
            compactor_runner
                .run(filter, multi_filter_key_extractor, del_agg, task_progress)
                .await
        };

        // let traced = match await_tree_reg.as_ref() {
        //     None => runner.right_future(),
        //     Some(await_tree_reg) => await_tree_reg
        //         .write()
        //         .register(
        //             format!("{}-{}", compact_task.task_id, split_index),
        //             format!(
        //                 "Compaction Task {} Split {} ",
        //                 compact_task.task_id, split_index
        //             ),
        //         )
        //         .instrument(runner)
        //         .left_future(),
        // };
        // let handle = tokio::spawn(runner.right_future());
        // abort_handles.push(handle.abort_handle());
        // compaction_futures.push(handle);
    }

    // let mut buffered = stream::iter(compaction_futures).buffer_unordered(parallelism);
    // loop {
    //     tokio::select! {
    //         _ = &mut shutdown_rx => {
    //             tracing::warn!("Compaction task cancelled externally:\n{}",
    // compact_task_to_string(&compact_task));             task_status =
    // TaskStatus::ManualCanceled;             break;
    //         }
    //         future_result = buffered.next() => {
    //             match future_result {
    //                 Some(Ok(Ok((split_index, ssts, compact_stat)))) => {
    //                     output_ssts.push((split_index, ssts, compact_stat));
    //                 }
    //                 Some(Ok(Err(e))) => {
    //                     task_status = TaskStatus::ExecuteFailed;
    //                     tracing::warn!(
    //                         "Compaction task {} failed with error: {:#?}",
    //                         compact_task.task_id,
    //                         e
    //                     );
    //                     break;
    //                 }
    //                 Some(Err(e)) => {
    //                     task_status = TaskStatus::JoinHandleFailed;
    //                     tracing::warn!(
    //                         "Compaction task {} failed with join handle error: {:#?}",
    //                         compact_task.task_id,
    //                         e
    //                     );
    //                     break;
    //                 }
    //                 None => break,
    //             }
    //         }
    //     }
    // }

    // drop(memory_detector);

    if task_status != TaskStatus::Success {
        // for abort_handle in abort_handles {
        //     abort_handle.abort();
        // }
        output_ssts.clear();
    }
    // Sort by split/key range index.
    if !output_ssts.is_empty() {
        output_ssts.sort_by_key(|(split_index, ..)| *split_index);
    }

    // After a compaction is done, mutate the compaction task.
    let (compact_task, table_stats) = shared_compact_done(
        compact_task,
        compactor_metrics.clone(),
        output_ssts,
        task_status,
    );
    let cost_time = timer.stop_and_record() * 1000.0;
    tracing::info!(
        "Finished compaction task in {:?}ms: {}",
        cost_time,
        compact_task_to_string(&compact_task)
    );
    compactor_metrics.compact_task_pending_num.dec();
    for level in &compact_task.input_ssts {
        for table in &level.table_infos {
            sstable_store.delete_cache(table.get_object_id());
        }
    }
    (compact_task, table_stats)
}

fn shared_compact_done(
    mut compact_task: CompactTask,
    compactor_metrics: Arc<CompactorMetrics>,
    output_ssts: Vec<CompactOutput>,
    task_status: TaskStatus,
) -> (CompactTask, HashMap<u32, TableStats>) {
    let mut table_stats_map = TableStatsMap::default();
    compact_task.set_task_status(task_status);
    compact_task
        .sorted_output_ssts
        .reserve(compact_task.splits.len());
    let mut compaction_write_bytes = 0;
    for (
        _,
        ssts,
        CompactionStatistics {
            delta_drop_stat, ..
        },
    ) in output_ssts
    {
        add_table_stats_map(&mut table_stats_map, &delta_drop_stat);
        for sst_info in ssts {
            compaction_write_bytes += sst_info.file_size();
            compact_task.sorted_output_ssts.push(sst_info.sst_info);
        }
    }

    let group_label = compact_task.compaction_group_id.to_string();
    let level_label = compact_task.target_level.to_string();
    compactor_metrics
        .compact_write_bytes
        .with_label_values(&[&group_label, level_label.as_str()])
        .inc_by(compaction_write_bytes);
    compactor_metrics
        .compact_write_sstn
        .with_label_values(&[&group_label, level_label.as_str()])
        .inc_by(compact_task.sorted_output_ssts.len() as u64);

    (compact_task, table_stats_map)
}<|MERGE_RESOLUTION|>--- conflicted
+++ resolved
@@ -13,7 +13,6 @@
 // limitations under the License.
 
 use std::collections::{HashMap, HashSet};
-<<<<<<< HEAD
 use std::ops::Div;
 use std::sync::atomic::{AtomicBool, AtomicU32, Ordering};
 use std::sync::{Arc, Mutex};
@@ -25,20 +24,11 @@
 use itertools::Itertools;
 use more_asserts::assert_ge;
 use parking_lot::RwLock;
-=======
-use std::sync::Arc;
-
-use await_tree::InstrumentAwait;
-use bytes::Bytes;
-use futures::{stream, FutureExt, StreamExt};
-use itertools::Itertools;
->>>>>>> 38fba4fe
 use risingwave_hummock_sdk::compact::{
     compact_task_to_string, estimate_memory_for_compact_task, statistics_compact_task,
 };
 use risingwave_hummock_sdk::key::{FullKey, PointRange};
 use risingwave_hummock_sdk::key_range::{KeyRange, KeyRangeCommon};
-<<<<<<< HEAD
 use risingwave_hummock_sdk::table_stats::{
     add_table_stats_map, to_prost_table_stats_map, TableStats, TableStatsMap,
 };
@@ -65,19 +55,6 @@
 use crate::hummock::compactor::compaction_utils::{
     build_multi_compaction_filter, estimate_task_output_capacity, estimate_task_output_capacity_v2,
     generate_splits, generate_splits_v2,
-=======
-use risingwave_hummock_sdk::table_stats::{add_table_stats_map, TableStats, TableStatsMap};
-use risingwave_hummock_sdk::{can_concat, HummockEpoch};
-use risingwave_pb::hummock::compact_task::TaskStatus;
-use risingwave_pb::hummock::{CompactTask, LevelType, SstableInfo};
-use tokio::sync::oneshot::Receiver;
-
-use super::task_progress::TaskProgress;
-use super::{CompactionStatistics, TaskConfig};
-use crate::filter_key_extractor::FilterKeyExtractorImpl;
-use crate::hummock::compactor::compaction_utils::{
-    build_multi_compaction_filter, estimate_task_output_capacity, generate_splits,
->>>>>>> 38fba4fe
 };
 use crate::hummock::compactor::iterator::ConcatSstableIterator;
 use crate::hummock::compactor::task_progress::TaskProgressGuard;
@@ -85,7 +62,6 @@
 use crate::hummock::iterator::{Forward, HummockIterator, UnorderedMergeIteratorInner};
 use crate::hummock::multi_builder::{CapacitySplitTableBuilder, TableBuilderFactory};
 use crate::hummock::sstable::CompactionDeleteRangesBuilder;
-<<<<<<< HEAD
 use crate::hummock::vacuum::Vacuum;
 use crate::hummock::value::HummockValue;
 use crate::hummock::{
@@ -95,14 +71,6 @@
 };
 use crate::monitor::{CompactorMetrics, StoreLocalStatistic};
 use crate::opts::StorageOpts;
-=======
-use crate::hummock::value::HummockValue;
-use crate::hummock::{
-    BlockedXor16FilterBuilder, CachePolicy, CompactionDeleteRanges, CompressionAlgorithm,
-    HummockResult, MonotonicDeleteEvent, SstableBuilderOptions, SstableStoreRef,
-};
-use crate::monitor::{CompactorMetrics, StoreLocalStatistic};
->>>>>>> 38fba4fe
 
 pub struct CompactorRunner {
     compact_task: CompactTask,
@@ -152,16 +120,13 @@
                 split_weight_by_vnode: task.split_weight_by_vnode,
                 use_block_based_filter,
             },
-<<<<<<< HEAD
             context.compactor_metrics.clone(),
             context.is_share_buffer_compact,
             context.sstable_store.clone(),
             context.memory_limiter.clone(),
             context.sstable_object_id_manager.clone(),
             context.storage_opts.compact_iter_recreate_timeout_ms,
-=======
             false,
->>>>>>> 38fba4fe
         );
 
         Self {
@@ -228,6 +193,7 @@
             memory_limiter.clone(),
             sstable_object_id_manager.clone(),
             storage_opts.compact_iter_recreate_timeout_ms,
+            false,
         );
 
         Self {
@@ -461,16 +427,12 @@
         Err(e) => {
             tracing::error!("Failed to fetch filter key extractor tables [{:?}], it may caused by some RPC error {:?}", compact_task.existing_table_ids, e);
             let task_status = TaskStatus::ExecuteFailed;
-<<<<<<< HEAD
             return compact_done(
                 compact_task,
                 context.compactor_metrics.clone(),
                 vec![],
                 task_status,
             );
-=======
-            return compact_done(compact_task, context.clone(), vec![], task_status);
->>>>>>> 38fba4fe
         }
         Ok(extractor) => extractor,
     };
@@ -484,16 +446,12 @@
         if !removed_tables.is_empty() {
             tracing::error!("Failed to fetch filter key extractor tables [{:?}. [{:?}] may be removed by meta-service. ", compact_table_ids, removed_tables);
             let task_status = TaskStatus::ExecuteFailed;
-<<<<<<< HEAD
             return compact_done(
                 compact_task,
                 context.compactor_metrics.clone(),
                 vec![],
                 task_status,
             );
-=======
-            return compact_done(compact_task, context.clone(), vec![], task_status);
->>>>>>> 38fba4fe
         }
     }
 
@@ -517,7 +475,6 @@
         .iter()
         .map(|table_info| table_info.file_size)
         .sum::<u64>();
-<<<<<<< HEAD
     match generate_splits(
         &sstable_infos,
         compaction_size,
@@ -528,9 +485,6 @@
     )
     .await
     {
-=======
-    match generate_splits(&sstable_infos, compaction_size, context.clone()).await {
->>>>>>> 38fba4fe
         Ok(splits) => {
             if !splits.is_empty() {
                 compact_task.splits = splits;
@@ -540,16 +494,12 @@
         Err(e) => {
             tracing::warn!("Failed to generate_splits {:#?}", e);
             task_status = TaskStatus::ExecuteFailed;
-<<<<<<< HEAD
             return compact_done(
                 compact_task,
                 context.compactor_metrics.clone(),
                 vec![],
                 task_status,
             );
-=======
-            return compact_done(compact_task, context.clone(), vec![], task_status);
->>>>>>> 38fba4fe
         }
     }
 
@@ -573,16 +523,12 @@
         Err(err) => {
             tracing::warn!("Failed to build delete range aggregator {:#?}", err);
             task_status = TaskStatus::ExecuteFailed;
-<<<<<<< HEAD
             return compact_done(
                 compact_task,
                 context.compactor_metrics.clone(),
                 vec![],
                 task_status,
             );
-=======
-            return compact_done(compact_task, context.clone(), vec![], task_status);
->>>>>>> 38fba4fe
         }
     };
 
@@ -625,16 +571,12 @@
                 context.memory_limiter.quota()
             );
         task_status = TaskStatus::NoAvailResourceCanceled;
-<<<<<<< HEAD
         return compact_done(
             compact_task,
             context.compactor_metrics.clone(),
             output_ssts,
             task_status,
         );
-=======
-        return compact_done(compact_task, context.clone(), output_ssts, task_status);
->>>>>>> 38fba4fe
     }
 
     context.compactor_metrics.compact_task_pending_num.inc();
@@ -720,17 +662,13 @@
     }
 
     // After a compaction is done, mutate the compaction task.
-<<<<<<< HEAD
     let (compact_task, table_stats) = compact_done(
         compact_task,
         context.compactor_metrics.clone(),
         output_ssts,
         task_status,
     );
-=======
-    let (compact_task, table_stats) =
-        compact_done(compact_task, context.clone(), output_ssts, task_status);
->>>>>>> 38fba4fe
+
     let cost_time = timer.stop_and_record() * 1000.0;
     tracing::info!(
         "Finished compaction task in {:?}ms: {}",
@@ -749,11 +687,7 @@
 /// Fills in the compact task and tries to report the task result to meta node.
 fn compact_done(
     mut compact_task: CompactTask,
-<<<<<<< HEAD
     compactor_metrics: Arc<CompactorMetrics>,
-=======
-    context: Arc<CompactorContext>,
->>>>>>> 38fba4fe
     output_ssts: Vec<CompactOutput>,
     task_status: TaskStatus,
 ) -> (CompactTask, HashMap<u32, TableStats>) {
@@ -780,21 +714,15 @@
 
     let group_label = compact_task.compaction_group_id.to_string();
     let level_label = compact_task.target_level.to_string();
-<<<<<<< HEAD
     compactor_metrics
         .compact_write_bytes
         .with_label_values(&[&group_label, level_label.as_str()])
         .inc_by(compaction_write_bytes);
     compactor_metrics
-=======
-    context
-        .compactor_metrics
         .compact_write_bytes
         .with_label_values(&[&group_label, level_label.as_str()])
         .inc_by(compaction_write_bytes);
-    context
-        .compactor_metrics
->>>>>>> 38fba4fe
+    compactor_metrics
         .compact_write_sstn
         .with_label_values(&[&group_label, level_label.as_str()])
         .inc_by(compact_task.sorted_output_ssts.len() as u64);
@@ -802,303 +730,6 @@
     (compact_task, table_stats_map)
 }
 
-<<<<<<< HEAD
-/// The background compaction thread that receives compaction tasks from hummock compaction
-/// manager and runs compaction tasks.
-#[cfg_attr(coverage, no_coverage)]
-pub fn start_compactor(compactor_context: Arc<CompactorContext>) -> (JoinHandle<()>, Sender<()>) {
-    let hummock_meta_client = compactor_context.hummock_meta_client.clone();
-    type CompactionShutdownMap = Arc<Mutex<HashMap<u64, Sender<()>>>>;
-    let (shutdown_tx, mut shutdown_rx) = tokio::sync::oneshot::channel();
-    let stream_retry_interval = Duration::from_secs(30);
-    let task_progress = compactor_context.task_progress_manager.clone();
-    let periodic_event_update_interval = Duration::from_millis(1000);
-    let cpu_core_num = compactor_context.compaction_executor.worker_num() as u32;
-    let mut system =
-        System::new_with_specifics(RefreshKind::new().with_cpu(CpuRefreshKind::everything()));
-    let pid = sysinfo::get_current_pid().unwrap();
-    let running_task_count = compactor_context.running_task_count.clone();
-    let pull_task_ack = Arc::new(AtomicBool::new(true));
-
-    assert_ge!(
-        compactor_context.storage_opts.compactor_max_task_multiplier,
-        0.0
-    );
-    let max_pull_task_count = (cpu_core_num as f32
-        * compactor_context.storage_opts.compactor_max_task_multiplier)
-        .ceil() as u32;
-
-    let join_handle = tokio::spawn(async move {
-        let shutdown_map = CompactionShutdownMap::default();
-        let mut min_interval = tokio::time::interval(stream_retry_interval);
-        let mut periodic_event_interval = tokio::time::interval(periodic_event_update_interval);
-        let mut workload_collect_interval = tokio::time::interval(Duration::from_secs(60));
-
-        // This outer loop is to recreate stream.
-        'start_stream: loop {
-            // reset state
-            pull_task_ack.store(true, Ordering::SeqCst);
-            tokio::select! {
-                // Wait for interval.
-                _ = min_interval.tick() => {},
-                // Shutdown compactor.
-                _ = &mut shutdown_rx => {
-                    tracing::info!("Compactor is shutting down");
-                    return;
-                }
-            }
-
-            let (request_sender, response_event_stream) =
-                match hummock_meta_client.subscribe_compaction_event().await {
-                    Ok((request_sender, response_event_stream)) => {
-                        tracing::debug!("Succeeded subscribe_compaction_event.");
-                        (request_sender, response_event_stream)
-                    }
-
-                    Err(e) => {
-                        tracing::warn!(
-                            "Subscribing to compaction tasks failed with error: {}. Will retry.",
-                            e
-                        );
-                        continue 'start_stream;
-                    }
-                };
-
-            pin_mut!(response_event_stream);
-
-            let executor = compactor_context.compaction_executor.clone();
-            let mut last_workload = CompactorWorkload::default();
-
-            // This inner loop is to consume stream or report task progress.
-            let mut event_loop_iteration_now = Instant::now();
-            'consume_stream: loop {
-                {
-                    // report
-                    compactor_context
-                        .compactor_metrics
-                        .compaction_event_loop_iteration_latency
-                        .observe(event_loop_iteration_now.elapsed().as_millis() as _);
-                    event_loop_iteration_now = Instant::now();
-                }
-
-                let running_task_count = running_task_count.clone();
-                let pull_task_ack = pull_task_ack.clone();
-                let request_sender = request_sender.clone();
-                let event: Option<Result<SubscribeCompactionEventResponse, _>> = tokio::select! {
-                    _ = periodic_event_interval.tick() => {
-                        let mut progress_list = Vec::new();
-                        for (&task_id, progress) in task_progress.lock().iter() {
-                            progress_list.push(CompactTaskProgress {
-                                task_id,
-                                num_ssts_sealed: progress.num_ssts_sealed.load(Ordering::Relaxed),
-                                num_ssts_uploaded: progress.num_ssts_uploaded.load(Ordering::Relaxed),
-                                num_progress_key: progress.num_progress_key.load(Ordering::Relaxed),
-                                num_pending_read_io: progress.num_pending_read_io.load(Ordering::Relaxed) as u64,
-                                num_pending_write_io: progress.num_pending_write_io.load(Ordering::Relaxed) as u64,
-                            });
-                        }
-
-                        if let Err(e) = request_sender.send(SubscribeCompactionEventRequest {
-                            event: Some(RequestEvent::HeartBeat(
-                                HeartBeat {
-                                    progress: progress_list
-                                }
-                            )),
-                            create_at: SystemTime::now()
-                                .duration_since(std::time::UNIX_EPOCH)
-                                .expect("Clock may have gone backwards")
-                                .as_millis() as u64,
-                        }) {
-                            tracing::warn!("Failed to report task progress. {e:?}");
-                            // re subscribe stream
-                            continue 'start_stream;
-                        }
-
-
-                        let mut pending_pull_task_count = 0;
-                        if pull_task_ack.load(Ordering::SeqCst) {
-                            // reset pending_pull_task_count when all pending task had been refill
-                            pending_pull_task_count = {
-                                assert_ge!(max_pull_task_count, running_task_count.load(Ordering::SeqCst));
-                                max_pull_task_count - running_task_count.load(Ordering::SeqCst)
-                            };
-
-                            if pending_pull_task_count > 0 {
-                                if let Err(e) = request_sender.send(SubscribeCompactionEventRequest {
-                                    event: Some(RequestEvent::PullTask(
-                                        PullTask {
-                                            pull_task_count: pending_pull_task_count,
-                                        }
-                                    )),
-                                    create_at: SystemTime::now()
-                                        .duration_since(std::time::UNIX_EPOCH)
-                                        .expect("Clock may have gone backwards")
-                                        .as_millis() as u64,
-                                }) {
-                                    tracing::warn!("Failed to pull task {e:?}");
-
-                                    // re subscribe stream
-                                    continue 'start_stream;
-                                } else {
-                                    pull_task_ack.store(false, Ordering::SeqCst);
-                                }
-                            }
-                        }
-
-                        tracing::info!(
-                            cpu = %last_workload.cpu,
-                            running_task_count = %running_task_count.load(Ordering::Relaxed),
-                            pull_task_ack = %pull_task_ack.load(Ordering::Relaxed),
-                            pending_pull_task_count = %pending_pull_task_count
-                        );
-
-                        continue;
-                    }
-
-                    _ = workload_collect_interval.tick() => {
-                        let refresh_result = system.refresh_process_specifics(pid, ProcessRefreshKind::new().with_cpu());
-                        debug_assert!(refresh_result);
-                        let cpu = if let Some(process) = system.process(pid) {
-                            process.cpu_usage().div(cpu_core_num as f32) as u32
-                        } else {
-                            tracing::warn!("fail to get process pid {:?}", pid);
-                            0
-                        };
-
-                        tracing::debug!("compactor cpu usage {cpu}");
-                        let workload = CompactorWorkload {
-                            cpu,
-                        };
-
-                        last_workload = workload.clone();
-
-                        continue;
-                    }
-
-                    event = response_event_stream.next() => {
-                        event
-                    }
-
-                    _ = &mut shutdown_rx => {
-                        tracing::info!("Compactor is shutting down");
-                        return
-                    }
-                };
-
-                match event {
-                    Some(Ok(SubscribeCompactionEventResponse { event, create_at })) => {
-                        let event = match event {
-                            Some(event) => event,
-                            None => continue 'consume_stream,
-                        };
-                        let shutdown = shutdown_map.clone();
-                        let context = compactor_context.clone();
-                        let consumed_latency_ms = SystemTime::now()
-                            .duration_since(std::time::UNIX_EPOCH)
-                            .expect("Clock may have gone backwards")
-                            .as_millis() as u64
-                            - create_at;
-                        context
-                            .compactor_metrics
-                            .compaction_event_consumed_latency
-                            .observe(consumed_latency_ms as _);
-
-                        let meta_client = hummock_meta_client.clone();
-                        executor.spawn(async move {
-                                let running_task_count = running_task_count.clone();
-                                match event {
-                                    ResponseEvent::CompactTask(compact_task)  => {
-                                        running_task_count.fetch_add(1, Ordering::SeqCst);
-                                        let (tx, rx) = tokio::sync::oneshot::channel();
-                                        let task_id = compact_task.task_id;
-                                        shutdown.lock().unwrap().insert(task_id, tx);
-                                        let (compact_task, table_stats) = compact(context, compact_task, rx).await;
-                                        shutdown.lock().unwrap().remove(&task_id);
-                                        running_task_count.fetch_sub(1, Ordering::SeqCst);
-
-                                        if let Err(e) = request_sender.send(SubscribeCompactionEventRequest {
-                                            event: Some(RequestEvent::ReportTask(
-                                                ReportTask {
-                                                    compact_task: Some(compact_task),
-                                                    table_stats_change:to_prost_table_stats_map(table_stats),
-                                                }
-                                            )),
-                                            create_at: SystemTime::now()
-                                                .duration_since(std::time::UNIX_EPOCH)
-                                                .expect("Clock may have gone backwards")
-                                                .as_millis() as u64,
-                                        }) {
-                                            tracing::warn!("Failed to report task {task_id:?} . {e:?}");
-                                        }
-                                    }
-                                    ResponseEvent::VacuumTask(vacuum_task) => {
-                                        Vacuum::vacuum(
-                                            vacuum_task,
-                                            context.sstable_store.clone(),
-                                            meta_client,
-                                        )
-                                        .await;
-                                    }
-                                    ResponseEvent::FullScanTask(full_scan_task) => {
-                                        Vacuum::full_scan(
-                                            full_scan_task,
-                                            context.sstable_store.clone(),
-                                            meta_client,
-                                        )
-                                        .await;
-                                    }
-                                    ResponseEvent::ValidationTask(validation_task) => {
-                                        validate_ssts(
-                                            validation_task,
-                                            context.sstable_store.clone(),
-                                        )
-                                        .await;
-                                    }
-                                    ResponseEvent::CancelCompactTask(cancel_compact_task) => {
-                                        if let Some(tx) = shutdown
-                                            .lock()
-                                            .unwrap()
-                                            .remove(&cancel_compact_task.task_id)
-                                        {
-                                            if tx.send(()).is_err() {
-                                                tracing::warn!(
-                                                    "Cancellation of compaction task failed. task_id: {}",
-                                                    cancel_compact_task.task_id
-                                                );
-                                            }
-                                        } else {
-                                            tracing::warn!(
-                                                    "Attempting to cancel non-existent compaction task. task_id: {}",
-                                                    cancel_compact_task.task_id
-                                                );
-                                        }
-                                    }
-
-                                    ResponseEvent::PullTaskAck(_pull_task_ack) => {
-                                        // set flag
-                                        pull_task_ack.store(true, Ordering::SeqCst);
-                                    }
-                                }
-                            });
-                    }
-                    Some(Err(e)) => {
-                        tracing::warn!("Failed to consume stream. {}", e.message());
-                        continue 'start_stream;
-                    }
-                    _ => {
-                        // The stream is exhausted
-                        continue 'start_stream;
-                    }
-                }
-            }
-        }
-    });
-
-    (join_handle, shutdown_tx)
-}
-
-=======
->>>>>>> 38fba4fe
 pub async fn compact_and_build_sst<F>(
     sst_builder: &mut CapacitySplitTableBuilder<F>,
     del_agg: Arc<CompactionDeleteRanges>,
@@ -1606,12 +1237,7 @@
         Err(e) => {
             tracing::error!("Failed to fetch filter key extractor tables [{:?}], it may caused by some RPC error {:?}", compact_task.existing_table_ids, e);
             let task_status = TaskStatus::ExecuteFailed;
-            return shared_compact_done(
-                compact_task,
-                compactor_metrics.clone(),
-                vec![],
-                task_status,
-            );
+            return compact_done(compact_task, compactor_metrics.clone(), vec![], task_status);
         }
         Ok(extractor) => extractor,
     };
@@ -1625,12 +1251,7 @@
         if !removed_tables.is_empty() {
             tracing::error!("Failed to fetch filter key extractor tables [{:?}. [{:?}] may be removed by meta-service. ", compact_table_ids, removed_tables);
             let task_status = TaskStatus::ExecuteFailed;
-            return shared_compact_done(
-                compact_task,
-                compactor_metrics.clone(),
-                vec![],
-                task_status,
-            );
+            return compact_done(compact_task, compactor_metrics.clone(), vec![], task_status);
         }
     }
 
@@ -1673,12 +1294,7 @@
         Err(e) => {
             tracing::warn!("Failed to generate_splits {:#?}", e);
             task_status = TaskStatus::ExecuteFailed;
-            return shared_compact_done(
-                compact_task,
-                compactor_metrics.clone(),
-                vec![],
-                task_status,
-            );
+            return compact_done(compact_task, compactor_metrics.clone(), vec![], task_status);
         }
     }
 
@@ -1701,12 +1317,7 @@
         Err(err) => {
             tracing::warn!("Failed to build delete range aggregator {:#?}", err);
             task_status = TaskStatus::ExecuteFailed;
-            return shared_compact_done(
-                compact_task,
-                compactor_metrics.clone(),
-                vec![],
-                task_status,
-            );
+            return compact_done(compact_task, compactor_metrics.clone(), vec![], task_status);
         }
     };
 
@@ -1744,7 +1355,7 @@
                 memory_limiter.quota()
             );
         task_status = TaskStatus::NoAvailResourceCanceled;
-        return shared_compact_done(compact_task, compactor_metrics, output_ssts, task_status);
+        return compact_done(compact_task, compactor_metrics, output_ssts, task_status);
     }
 
     compactor_metrics.compact_task_pending_num.inc();
@@ -1840,7 +1451,7 @@
     }
 
     // After a compaction is done, mutate the compaction task.
-    let (compact_task, table_stats) = shared_compact_done(
+    let (compact_task, table_stats) = compact_done(
         compact_task,
         compactor_metrics.clone(),
         output_ssts,
@@ -1859,45 +1470,4 @@
         }
     }
     (compact_task, table_stats)
-}
-
-fn shared_compact_done(
-    mut compact_task: CompactTask,
-    compactor_metrics: Arc<CompactorMetrics>,
-    output_ssts: Vec<CompactOutput>,
-    task_status: TaskStatus,
-) -> (CompactTask, HashMap<u32, TableStats>) {
-    let mut table_stats_map = TableStatsMap::default();
-    compact_task.set_task_status(task_status);
-    compact_task
-        .sorted_output_ssts
-        .reserve(compact_task.splits.len());
-    let mut compaction_write_bytes = 0;
-    for (
-        _,
-        ssts,
-        CompactionStatistics {
-            delta_drop_stat, ..
-        },
-    ) in output_ssts
-    {
-        add_table_stats_map(&mut table_stats_map, &delta_drop_stat);
-        for sst_info in ssts {
-            compaction_write_bytes += sst_info.file_size();
-            compact_task.sorted_output_ssts.push(sst_info.sst_info);
-        }
-    }
-
-    let group_label = compact_task.compaction_group_id.to_string();
-    let level_label = compact_task.target_level.to_string();
-    compactor_metrics
-        .compact_write_bytes
-        .with_label_values(&[&group_label, level_label.as_str()])
-        .inc_by(compaction_write_bytes);
-    compactor_metrics
-        .compact_write_sstn
-        .with_label_values(&[&group_label, level_label.as_str()])
-        .inc_by(compact_task.sorted_output_ssts.len() as u64);
-
-    (compact_task, table_stats_map)
 }