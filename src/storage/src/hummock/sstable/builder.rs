// Copyright 2022 Singularity Data
//
// Licensed under the Apache License, Version 2.0 (the "License");
// you may not use this file except in compliance with the License.
// You may obtain a copy of the License at
//
// http://www.apache.org/licenses/LICENSE-2.0
//
// Unless required by applicable law or agreed to in writing, software
// distributed under the License is distributed on an "AS IS" BASIS,
// WITHOUT WARRANTIES OR CONDITIONS OF ANY KIND, either express or implied.
// See the License for the specific language governing permissions and
// limitations under the License.

use std::collections::BTreeSet;
use std::sync::Arc;

use bytes::BytesMut;
use risingwave_common::config::StorageConfig;
use risingwave_hummock_sdk::filter_key_extractor::{
    FilterKeyExtractorImpl, FullKeyFilterKeyExtractor,
};
use risingwave_hummock_sdk::key::{get_table_id, user_key, FullKey};
use risingwave_pb::hummock::SstableInfo;

use super::bloom::Bloom;
use super::utils::CompressionAlgorithm;
use super::{
    BlockBuilder, BlockBuilderOptions, BlockMeta, SstableMeta, SstableWriter, DEFAULT_BLOCK_SIZE,
    DEFAULT_ENTRY_SIZE, DEFAULT_RESTART_INTERVAL, VERSION,
};
use crate::hummock::value::HummockValue;
use crate::hummock::HummockResult;

pub const DEFAULT_SSTABLE_SIZE: usize = 4 * 1024 * 1024;
pub const DEFAULT_BLOOM_FALSE_POSITIVE: f64 = 0.1;
#[derive(Clone, Debug)]
pub struct SstableBuilderOptions {
    /// Approximate sstable capacity.
    pub capacity: usize,
    /// Approximate block capacity.
    pub block_capacity: usize,
    /// Restart point interval.
    pub restart_interval: usize,
    /// False positive probability of bloom filter.
    pub bloom_false_positive: f64,
    /// Compression algorithm.
    pub compression_algorithm: CompressionAlgorithm,
}

impl From<&StorageConfig> for SstableBuilderOptions {
    fn from(options: &StorageConfig) -> SstableBuilderOptions {
        let capacity = (options.sstable_size_mb as usize) * (1 << 20);
        SstableBuilderOptions {
            capacity,
            block_capacity: (options.block_size_kb as usize) * (1 << 10),
            restart_interval: DEFAULT_RESTART_INTERVAL,
            bloom_false_positive: options.bloom_false_positive,
            compression_algorithm: CompressionAlgorithm::None,
        }
    }
}

impl Default for SstableBuilderOptions {
    fn default() -> Self {
        Self {
            capacity: DEFAULT_SSTABLE_SIZE,
            block_capacity: DEFAULT_BLOCK_SIZE,
            restart_interval: DEFAULT_RESTART_INTERVAL,
            bloom_false_positive: DEFAULT_BLOOM_FALSE_POSITIVE,
            compression_algorithm: CompressionAlgorithm::None,
        }
    }
}

pub struct SstableBuilderOutput<WO> {
    pub sst_info: SstableInfo,
    pub bloom_filter_size: usize,
    pub writer_output: WO,
    pub avg_key_size: usize,
    pub avg_value_size: usize,
}

pub struct SstableBuilder<W: SstableWriter> {
    /// Options.
    options: SstableBuilderOptions,
    /// Data writer.
    writer: W,
    /// Current block builder.
    block_builder: BlockBuilder,
    /// Block metadata vec.
    block_metas: Vec<BlockMeta>,
    /// `table_id` of added keys.
    table_ids: BTreeSet<u32>,
    last_table_id: u32,
    /// Hashes of user keys.
    user_key_hashes: Vec<u32>,
    last_full_key: Vec<u8>,
    key_count: usize,
    sstable_id: u64,
    raw_value: BytesMut,
    filter_key_extractor: Arc<FilterKeyExtractorImpl>,
    last_bloom_filter_key_length: usize,

    total_key_size: usize,
    total_value_size: usize,
    stale_key_count: u64,
    total_key_count: u64,
}

impl<W: SstableWriter> SstableBuilder<W> {
    pub fn for_test(sstable_id: u64, writer: W, options: SstableBuilderOptions) -> Self {
        Self::new(
            sstable_id,
            writer,
            options,
            Arc::new(FilterKeyExtractorImpl::FullKey(
                FullKeyFilterKeyExtractor::default(),
            )),
        )
    }

    pub fn new(
        sstable_id: u64,
        writer: W,
        options: SstableBuilderOptions,
        filter_key_extractor: Arc<FilterKeyExtractorImpl>,
    ) -> Self {
        Self {
            options: options.clone(),
            writer,
            block_builder: BlockBuilder::new(BlockBuilderOptions {
                capacity: options.block_capacity,
                restart_interval: options.restart_interval,
                compression_algorithm: options.compression_algorithm,
            }),
            block_metas: Vec::with_capacity(options.capacity / options.block_capacity + 1),
            table_ids: BTreeSet::new(),
            user_key_hashes: Vec::with_capacity(options.capacity / DEFAULT_ENTRY_SIZE + 1),
            last_table_id: 0,
            raw_value: BytesMut::new(),
            last_full_key: vec![],
            key_count: 0,
            sstable_id,
            filter_key_extractor,
            last_bloom_filter_key_length: 0,
            total_key_size: 0,
            total_value_size: 0,
            stale_key_count: 0,
            total_key_count: 0,
        }
    }

    /// Add kv pair to sstable.
    pub async fn add(
        &mut self,
        full_key: FullKey<&[u8]>,
        value: HummockValue<&[u8]>,
        is_new_user_key: bool,
    ) -> HummockResult<()> {
        // Rotate block builder if the previous one has been built.
        if self.block_builder.is_empty() {
            self.block_metas.push(BlockMeta {
                offset: self.writer.data_len() as u32,
                len: 0,
                smallest_key: full_key.inner().to_vec(),
                uncompressed_size: 0,
            })
        }

        let full_key_slice = full_key.inner();

        // TODO: refine me
        value.encode(&mut self.raw_value);
        if is_new_user_key {
<<<<<<< HEAD
            let mut extract_key = user_key(full_key_slice);
            if let Some(table_id) = get_table_id(full_key_slice) {
                if self.last_table_id != table_id {
                    self.table_ids.insert(table_id);
                    self.last_table_id = table_id;
                }
=======
            let mut extract_key = user_key(full_key);
            let table_id = get_table_id(full_key);
            if self.last_table_id != table_id {
                self.table_ids.insert(table_id);
                self.last_table_id = table_id;
>>>>>>> 2653489d
            }
            extract_key = self.filter_key_extractor.extract(extract_key);

            // add bloom_filter check
            // 1. not empty_key
            // 2. extract_key key is not duplicate
            if !extract_key.is_empty()
                && (extract_key != &self.last_full_key[0..self.last_bloom_filter_key_length])
            {
                // avoid duplicate add to bloom filter
                self.user_key_hashes
                    .push(farmhash::fingerprint32(extract_key));
                self.last_bloom_filter_key_length = extract_key.len();
            }
        } else {
            self.stale_key_count += 1;
        }
        self.total_key_count += 1;

        self.block_builder
            .add(full_key.inner(), self.raw_value.as_ref());
        self.total_key_size += full_key_slice.len();
        self.total_value_size += self.raw_value.len();
        self.raw_value.clear();

        self.last_full_key.clear();
        self.last_full_key.extend_from_slice(full_key_slice);

        if self.block_builder.approximate_len() >= self.options.block_capacity {
            self.build_block().await?;
        }
        self.key_count += 1;

        Ok(())
    }

    /// Finish building sst.
    ///
    /// Unlike most LSM-Tree implementations, sstable meta and data are encoded separately.
    /// Both meta and data has its own object (file).
    ///
    /// # Format
    ///
    /// data:
    ///
    /// ```plain
    /// | Block 0 | ... | Block N-1 | N (4B) |
    /// ```
    pub async fn finish(mut self) -> HummockResult<SstableBuilderOutput<W::Output>> {
        let smallest_key = self.block_metas[0].smallest_key.clone();
        let largest_key = self.last_full_key.clone();

        self.build_block().await?;
        let meta_offset = self.writer.data_len() as u64;
        assert!(!smallest_key.is_empty());

        let mut meta = SstableMeta {
            block_metas: self.block_metas,
            bloom_filter: if self.options.bloom_false_positive > 0.0 {
                let bits_per_key = Bloom::bloom_bits_per_key(
                    self.user_key_hashes.len(),
                    self.options.bloom_false_positive,
                );
                Bloom::build_from_key_hashes(&self.user_key_hashes, bits_per_key)
            } else {
                vec![]
            },
            estimated_size: 0,
            key_count: self.key_count as u32,
            smallest_key,
            largest_key,
            version: VERSION,
            meta_offset,
        };
        meta.estimated_size = meta.encoded_size() as u32 + meta_offset as u32;
        let sst_info = SstableInfo {
            id: self.sstable_id,
            key_range: Some(risingwave_pb::hummock::KeyRange {
                left: meta.smallest_key.clone(),
                right: meta.largest_key.clone(),
                inf: false,
            }),
            file_size: meta.estimated_size as u64,
            table_ids: self.table_ids.into_iter().collect(),
            meta_offset: meta.meta_offset,
            stale_key_count: self.stale_key_count,
            total_key_count: self.total_key_count,
            divide_version: 0,
        };
        tracing::trace!(
            "meta_size {} bloom_filter_size {}  add_key_counts {} ",
            meta.encoded_size(),
            meta.bloom_filter.len(),
            self.key_count,
        );
        let bloom_filter_size = meta.bloom_filter.len();
        let avg_key_size = self.total_key_size / self.key_count;
        let avg_value_size = self.total_value_size / self.key_count;

        let writer_output = self.writer.finish(meta).await?;
        Ok(SstableBuilderOutput::<W::Output> {
            sst_info,
            bloom_filter_size,
            writer_output,
            avg_key_size,
            avg_value_size,
        })
    }

    pub fn approximate_len(&self) -> usize {
        self.writer.data_len()
            + self.block_builder.approximate_len()
            + self.user_key_hashes.len() * 4
    }

    async fn build_block(&mut self) -> HummockResult<()> {
        // Skip empty block.
        if self.block_builder.is_empty() {
            return Ok(());
        }

        let mut block_meta = self.block_metas.last_mut().unwrap();
        block_meta.uncompressed_size = self.block_builder.uncompressed_block_size() as u32;
        let block = self.block_builder.build();
        self.writer.write_block(block, block_meta).await?;
        block_meta.len = self.writer.data_len() as u32 - block_meta.offset;
        self.block_builder.clear();
        Ok(())
    }

    pub fn len(&self) -> usize {
        self.user_key_hashes.len()
    }

    pub fn is_empty(&self) -> bool {
        self.user_key_hashes.is_empty()
    }

    /// Returns true if we roughly reached capacity
    pub fn reach_capacity(&self) -> bool {
        self.approximate_len() >= self.options.capacity
    }
}

#[cfg(test)]
pub(super) mod tests {
    use super::*;
    use crate::assert_key_eq;
    use crate::hummock::iterator::test_utils::mock_sstable_store;
    use crate::hummock::test_utils::{
        default_builder_opt_for_test, gen_default_test_sstable, mock_sst_writer, test_key_of,
        test_value_of, TEST_KEYS_COUNT,
    };

    #[tokio::test]
    #[should_panic]
    async fn test_empty() {
        let opt = SstableBuilderOptions {
            capacity: 0,
            block_capacity: 4096,
            restart_interval: 16,
            bloom_false_positive: 0.1,
            compression_algorithm: CompressionAlgorithm::None,
        };

        let b = SstableBuilder::for_test(0, mock_sst_writer(&opt), opt);

        b.finish().await.unwrap();
    }

    #[tokio::test]
    async fn test_basic() {
        let opt = default_builder_opt_for_test();
        let mut b = SstableBuilder::for_test(0, mock_sst_writer(&opt), opt);

        for i in 0..TEST_KEYS_COUNT {
            b.add(
                test_key_of(i).as_slice(),
                HummockValue::put(&test_value_of(i)),
                true,
            )
            .await
            .unwrap();
        }

        let output = b.finish().await.unwrap();
        let info = output.sst_info;

        assert_key_eq!(test_key_of(0), info.key_range.as_ref().unwrap().left);
        assert_key_eq!(
            test_key_of(TEST_KEYS_COUNT - 1),
            info.key_range.as_ref().unwrap().right
        );
        let (data, meta) = output.writer_output;
        assert_eq!(info.file_size, meta.estimated_size as u64);
        let offset = info.meta_offset as usize;
        let meta2 = SstableMeta::decode(&mut &data[offset..]).unwrap();
        assert_eq!(meta2, meta);
    }

    async fn test_with_bloom_filter(with_blooms: bool) {
        let key_count = 1000;

        let opts = SstableBuilderOptions {
            capacity: 0,
            block_capacity: 4096,
            restart_interval: 16,
            bloom_false_positive: if with_blooms { 0.01 } else { 0.0 },
            compression_algorithm: CompressionAlgorithm::None,
        };

        // build remote table
        let sstable_store = mock_sstable_store();
        let table = gen_default_test_sstable(opts, 0, sstable_store).await;

        assert_eq!(table.has_bloom_filter(), with_blooms);
        for i in 0..key_count {
            let full_key = test_key_of(i);
            assert!(!table.surely_not_have_user_key(user_key(full_key.as_slice().inner())));
        }
    }

    #[tokio::test]
    async fn test_bloom_filter() {
        test_with_bloom_filter(false).await;
        test_with_bloom_filter(true).await;
    }
}<|MERGE_RESOLUTION|>--- conflicted
+++ resolved
@@ -20,7 +20,7 @@
 use risingwave_hummock_sdk::filter_key_extractor::{
     FilterKeyExtractorImpl, FullKeyFilterKeyExtractor,
 };
-use risingwave_hummock_sdk::key::{get_table_id, user_key, FullKey};
+use risingwave_hummock_sdk::key::{user_key, FullKey};
 use risingwave_pb::hummock::SstableInfo;
 
 use super::bloom::Bloom;
@@ -158,35 +158,26 @@
         value: HummockValue<&[u8]>,
         is_new_user_key: bool,
     ) -> HummockResult<()> {
+        let encoded_full_key = full_key.encode();
+        let encoded_full_key_slice = encoded_full_key.as_slice();
         // Rotate block builder if the previous one has been built.
         if self.block_builder.is_empty() {
             self.block_metas.push(BlockMeta {
                 offset: self.writer.data_len() as u32,
                 len: 0,
-                smallest_key: full_key.inner().to_vec(),
+                smallest_key: encoded_full_key.clone(),
                 uncompressed_size: 0,
             })
         }
-
-        let full_key_slice = full_key.inner();
 
         // TODO: refine me
         value.encode(&mut self.raw_value);
         if is_new_user_key {
-<<<<<<< HEAD
-            let mut extract_key = user_key(full_key_slice);
-            if let Some(table_id) = get_table_id(full_key_slice) {
-                if self.last_table_id != table_id {
-                    self.table_ids.insert(table_id);
-                    self.last_table_id = table_id;
-                }
-=======
-            let mut extract_key = user_key(full_key);
-            let table_id = get_table_id(full_key);
+            let mut extract_key = user_key(encoded_full_key_slice);
+            let table_id = full_key.user_key.table_id.table_id();
             if self.last_table_id != table_id {
                 self.table_ids.insert(table_id);
                 self.last_table_id = table_id;
->>>>>>> 2653489d
             }
             extract_key = self.filter_key_extractor.extract(extract_key);
 
@@ -207,13 +198,13 @@
         self.total_key_count += 1;
 
         self.block_builder
-            .add(full_key.inner(), self.raw_value.as_ref());
-        self.total_key_size += full_key_slice.len();
+            .add(encoded_full_key_slice, self.raw_value.as_ref());
+        self.total_key_size += encoded_full_key.len();
         self.total_value_size += self.raw_value.len();
         self.raw_value.clear();
 
         self.last_full_key.clear();
-        self.last_full_key.extend_from_slice(full_key_slice);
+        self.last_full_key.extend_from_slice(encoded_full_key_slice);
 
         if self.block_builder.approximate_len() >= self.options.block_capacity {
             self.build_block().await?;
@@ -334,7 +325,7 @@
 #[cfg(test)]
 pub(super) mod tests {
     use super::*;
-    use crate::assert_key_eq;
+    use crate::assert_bytes_eq;
     use crate::hummock::iterator::test_utils::mock_sstable_store;
     use crate::hummock::test_utils::{
         default_builder_opt_for_test, gen_default_test_sstable, mock_sst_writer, test_key_of,
@@ -375,9 +366,12 @@
         let output = b.finish().await.unwrap();
         let info = output.sst_info;
 
-        assert_key_eq!(test_key_of(0), info.key_range.as_ref().unwrap().left);
-        assert_key_eq!(
-            test_key_of(TEST_KEYS_COUNT - 1),
+        assert_bytes_eq!(
+            test_key_of(0).encode(),
+            info.key_range.as_ref().unwrap().left
+        );
+        assert_bytes_eq!(
+            test_key_of(0).encode(),
             info.key_range.as_ref().unwrap().right
         );
         let (data, meta) = output.writer_output;
@@ -405,7 +399,7 @@
         assert_eq!(table.has_bloom_filter(), with_blooms);
         for i in 0..key_count {
             let full_key = test_key_of(i);
-            assert!(!table.surely_not_have_user_key(user_key(full_key.as_slice().inner())));
+            assert!(!table.surely_not_have_user_key(full_key.user_key.encode().as_slice()));
         }
     }
 
