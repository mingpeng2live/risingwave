--- conflicted
+++ resolved
@@ -129,9 +129,8 @@
     pub recent_filter: Option<Arc<RecentFilter<(HummockSstableObjectId, usize)>>>,
     pub state_store_metrics: Arc<HummockStateStoreMetrics>,
 
-<<<<<<< HEAD
-    pub meta_cache_v2: HybridCache<HummockSstableObjectId, Box<Sstable>>,
-    pub block_cache_v2: HybridCache<SstableBlockIndex, Box<Block>>,
+    pub meta_cache: HybridCache<HummockSstableObjectId, Box<Sstable>>,
+    pub block_cache: HybridCache<SstableBlockIndex, Box<Block>>,
 
     pub fetch_unit: usize,
     pub fetch_waiter_shards: usize,
@@ -140,10 +139,6 @@
 struct FetchBlockWaiter {
     index: usize,
     tx: oneshot::Sender<Box<Block>>,
-=======
-    pub meta_cache: HybridCache<HummockSstableObjectId, Box<Sstable>>,
-    pub block_cache: HybridCache<SstableBlockIndex, Box<Block>>,
->>>>>>> 8d16088c
 }
 
 pub struct SstableStore {
@@ -233,16 +228,11 @@
             max_prefetch_block_number: 16, /* compactor won't use this parameter, so just assign a default value. */
             recent_filter: None,
 
-<<<<<<< HEAD
-            meta_cache_v2,
-            block_cache_v2,
+            meta_cache,
+            block_cache,
 
             fetch_unit: 0,
             fetch_waiters: Arc::new(vec![]),
-=======
-            meta_cache,
-            block_cache,
->>>>>>> 8d16088c
         })
     }
 
@@ -333,15 +323,9 @@
         let mut min_hit_index = end_index;
         let mut hit_count = 0;
         for idx in block_index..end_index {
-<<<<<<< HEAD
-            if self.block_cache_v2.contains(&SstableBlockIndex {
+            if self.block_cache.contains(&SstableBlockIndex {
                 sst_obj_id: object_id,
                 blk_idx: idx as _,
-=======
-            if self.block_cache.contains(&SstableBlockIndex {
-                sst_id: object_id,
-                block_idx: idx as _,
->>>>>>> 8d16088c
             }) {
                 if min_hit_index > idx && idx > block_index {
                     min_hit_index = idx;
@@ -460,7 +444,7 @@
             self.fetch_unit,
             self.store.clone(),
             self.fetch_waiters.clone(),
-            self.block_cache_v2.clone(),
+            self.block_cache.clone(),
         );
         let fetch_block = move |context: CacheContext| async move {
             let block = fetcher.fetch().await.map_err(anyhow::Error::from)?;
