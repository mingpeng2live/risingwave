--- conflicted
+++ resolved
@@ -12,14 +12,10 @@
 // See the License for the specific language governing permissions and
 // limitations under the License.
 
-use std::sync::atomic::AtomicU64;
 use std::sync::Arc;
 
-<<<<<<< HEAD
-=======
 use bytes::{BufMut, Bytes};
 use parking_lot::RwLock;
->>>>>>> bb653e2e
 use risingwave_common::config::StorageConfig;
 use risingwave_common::error::Result;
 use risingwave_common::util::addr::HostAddr;
@@ -32,18 +28,14 @@
 use risingwave_pb::hummock::pin_version_response;
 use risingwave_pb::meta::subscribe_response::{Info, Operation};
 use risingwave_pb::meta::{MetaSnapshot, SubscribeResponse, SubscribeType};
-<<<<<<< HEAD
-use risingwave_storage::hummock::event_handler::HummockEvent;
-=======
-use risingwave_storage::hummock::conflict_detector::ConflictDetector;
 use risingwave_storage::hummock::event_handler::{HummockEvent, HummockEventHandler};
->>>>>>> bb653e2e
 use risingwave_storage::hummock::iterator::test_utils::mock_sstable_store;
 use risingwave_storage::hummock::local_version::local_version_manager::{
     LocalVersionManager, LocalVersionManagerRef,
 };
 use risingwave_storage::hummock::local_version::pinned_version::PinnedVersion;
 use risingwave_storage::hummock::observer_manager::HummockObserverNode;
+use risingwave_storage::hummock::store::version::HummockReadVersion;
 use risingwave_storage::hummock::SstableStore;
 use tokio::sync::mpsc::{unbounded_channel, UnboundedReceiver, UnboundedSender};
 
@@ -151,53 +143,19 @@
             hummock_manager_ref.clone(),
             worker_node.id,
         )),
-<<<<<<< HEAD
-    )
-=======
-        event_tx,
-    );
-
-    let (version_update_notifier_tx, seal_epoch) = {
-        let basic_max_committed_epoch = local_version_manager
-            .get_pinned_version()
-            .max_committed_epoch();
-        let (version_update_notifier_tx, _rx) =
-            tokio::sync::watch::channel(basic_max_committed_epoch);
-
-        (
-            Arc::new(version_update_notifier_tx),
-            Arc::new(AtomicU64::new(basic_max_committed_epoch)),
-        )
-    };
-
-    tokio::spawn(
-        HummockEventHandler::new(
-            local_version_manager.clone(),
-            event_rx,
-            Arc::new(RwLock::new(HummockReadVersion::new(
-                local_version_manager.get_pinned_version(),
-            ))),
-            version_update_notifier_tx,
-            seal_epoch,
-            ConflictDetector::new_from_config(opt.clone()),
-        )
-        .start_hummock_event_handler_worker(),
-    );
-
-    local_version_manager
->>>>>>> bb653e2e
-}
-
-pub async fn prepare_local_version_manager_new(
+    )
+}
+
+pub async fn prepare_hummock_event_handler(
     opt: Arc<StorageConfig>,
     env: MetaSrvEnv<MemStore>,
     hummock_manager_ref: HummockManagerRef<MemStore>,
     worker_node: WorkerNode,
     sstable_store_ref: Arc<SstableStore>,
 ) -> (
-    LocalVersionManagerRef,
+    HummockEventHandler,
+    Arc<RwLock<HummockReadVersion>>,
     UnboundedSender<HummockEvent>,
-    UnboundedReceiver<HummockEvent>,
 ) {
     let (event_tx, mut event_rx) = unbounded_channel();
 
@@ -219,11 +177,11 @@
         _ => unreachable!("should be full version"),
     };
 
-    let (tx, _rx) = unbounded_channel();
+    let pinned_version = PinnedVersion::new(hummock_version, unbounded_channel().0);
 
     let local_version_manager = LocalVersionManager::for_test(
         opt.clone(),
-        PinnedVersion::new(hummock_version, tx),
+        pinned_version.clone(),
         sstable_store_ref,
         Arc::new(MockHummockMetaClient::new(
             hummock_manager_ref.clone(),
@@ -231,7 +189,20 @@
         )),
     );
 
-    (local_version_manager, event_tx, event_rx)
+    let read_version = Arc::new(RwLock::new(HummockReadVersion::new(pinned_version)));
+
+    let hummock_event_handler = HummockEventHandler::new(
+        opt,
+        event_rx,
+        read_version.clone(),
+        local_version_manager.sstable_id_manager(),
+        local_version_manager
+            .shared_buffer_uploader
+            .compactor_context
+            .clone(),
+    );
+
+    (hummock_event_handler, read_version, event_tx)
 }
 
 /// Prefix the `key` with a dummy table id.
