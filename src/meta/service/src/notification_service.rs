--- conflicted
+++ resolved
@@ -23,14 +23,7 @@
 use risingwave_pb::hummock::WriteLimits;
 use risingwave_pb::meta::meta_snapshot::SnapshotVersion;
 use risingwave_pb::meta::notification_service_server::NotificationService;
-<<<<<<< HEAD
 use risingwave_pb::meta::{FragmentWorkerMapping, MetaSnapshot, SubscribeRequest, SubscribeType};
-=======
-use risingwave_pb::meta::{
-    FragmentParallelUnitMapping, GetSessionParamsResponse, MetaSnapshot, SubscribeRequest,
-    SubscribeType,
-};
->>>>>>> 4ba80c90
 use risingwave_pb::user::UserInfo;
 use tokio::sync::mpsc;
 use tokio_stream::wrappers::UnboundedReceiverStream;
@@ -283,12 +276,9 @@
                 worker_node_version,
                 streaming_worker_mapping_version,
             }),
-<<<<<<< HEAD
             serving_worker_mappings,
             streaming_worker_mappings,
-=======
             session_params,
->>>>>>> 4ba80c90
             ..Default::default()
         })
     }
