--- conflicted
+++ resolved
@@ -94,14 +94,7 @@
                     input_levels: vec![input_level],
                     target_level: 0,
                     target_sub_level_id: level.sub_level_id,
-<<<<<<< HEAD
-                    select_input_size: level.total_file_size,
-                    target_input_size: 0,
-                    total_file_count: level.total_file_size,
-                    vnode_partition_count: 0,
-=======
                     ..Default::default()
->>>>>>> e8f62d6d
                 });
             }
 
@@ -157,10 +150,7 @@
                 select_input_size: compaction_bytes,
                 target_input_size: 0,
                 total_file_count: compact_file_count,
-<<<<<<< HEAD
                 vnode_partition_count,
-            });
-=======
             };
 
             if !self.compaction_task_validator.valid_compact_task(
@@ -172,7 +162,6 @@
             }
 
             return Some(result);
->>>>>>> e8f62d6d
         }
         None
     }
