--- conflicted
+++ resolved
@@ -669,13 +669,6 @@
                 }
             }
         }
-<<<<<<< HEAD
-        for mut task in canceled_tasks {
-            task.set_task_status(TaskStatus::ManualCanceled);
-            let task_id = task.task_id;
-            if !self
-                .report_compact_task_impl(task, &mut compaction_guard, None)
-=======
 
         for task in canceled_tasks {
             if !self
@@ -687,7 +680,6 @@
                     &mut compaction_guard,
                     None,
                 )
->>>>>>> feadac76
                 .await
                 .unwrap_or(false)
             {
