--- conflicted
+++ resolved
@@ -975,7 +975,8 @@
 
             current_version.apply_version_delta(&version_delta);
 
-<<<<<<< HEAD
+            trigger_version_stat(&self.metrics, current_version);
+
             if deterministic_mode {
                 self.env.notification_manager().notify_asynchronously(
                     WorkerType::RiseCtl,
@@ -985,9 +986,6 @@
                     }),
                 );
             }
-=======
-            trigger_version_stat(&self.metrics, current_version);
->>>>>>> c9dc5b94
 
             self.env
                 .notification_manager()
@@ -1668,13 +1666,8 @@
     pub fn try_send_compaction_request(&self, compaction_group: CompactionGroupId) -> Result<bool> {
         if let Some(sender) = self.compaction_scheduler.read().as_ref() {
             sender
-<<<<<<< HEAD
                 .try_sched_compaction(compaction_group)
-                .map_err(|e| Error::InternalError(anyhow::anyhow!(e.to_string())))
-=======
-                .try_send(compaction_group)
                 .map_err(|e| Error::Internal(anyhow::anyhow!(e.to_string())))
->>>>>>> c9dc5b94
         } else {
             Ok(false) // maybe this should be an Err, but we need this to be Ok for tests.
         }
