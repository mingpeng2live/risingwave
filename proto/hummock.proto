--- conflicted
+++ resolved
@@ -29,14 +29,10 @@
   uint64 uncompressed_file_size = 11;
   uint64 range_tombstone_count = 12;
   BloomFilterType bloom_filter_kind = 13;
-<<<<<<< HEAD
-  uint64 sst_size = 14; // for compaction
-=======
 
   // In order to calculate more finely in the compaction strategy, we need to re-calculate the sst_size after split sst
   // `sst_size` represents the size of the sst instead of the object size(usually used in the meta).
   uint64 sst_size = 14;
->>>>>>> 2529c563
 }
 
 enum LevelType {
@@ -733,11 +729,8 @@
       uint32 tombstone_reclaim_ratio = 16;
       CompressionAlgorithm compression_algorithm = 17;
       uint32 max_l0_compact_level_count = 18;
-<<<<<<< HEAD
       uint32 split_weight_by_vnode = 19;
-=======
-      uint64 sst_allowed_trivial_move_min_size = 19;
->>>>>>> 2529c563
+      uint64 sst_allowed_trivial_move_min_size = 20;
     }
   }
   repeated uint64 compaction_group_ids = 1;
