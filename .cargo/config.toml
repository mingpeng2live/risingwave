--- conflicted
+++ resolved
@@ -13,10 +13,6 @@
     "-Clink-arg=-Wl,--no-rosegment", #4574
 ]
 
-<<<<<<< HEAD
-# Remove this if your x86_64 macos does not support AVX2 vector extensions.
-=======
->>>>>>> 00451dc6
 [target.x86_64-apple-darwin]
 rustflags = ["-Ctarget-feature=+avx2"]
 
@@ -48,5 +44,5 @@
     "-Wrustdoc::broken_intra_doc_links",
     "-Wfuture_incompatible",
     "-Wnonstandard_style",
-    "-Wrust_2018_idioms"
+    "-Wrust_2018_idioms",
 ]